openapi: '3.0.0'
info:
  description: "The Wazuh API is an open source RESTful API that allows for interaction\
    \ with the Wazuh manager from a web browser, command line tool like cURL or any\
    \ script or program that can make web requests. The Wazuh Kibana app relies on\
    \ this heavily and Wazuh’s goal is to accommodate complete remote management of\
    \ the Wazuh infrastructure via the Wazuh Kibana app. Use the API to easily perform\
    \ everyday actions like adding an agent, restarting the manager(s) or agent(s)\
    \ or looking up syscheck details.\n"
  version: '4.0.0'
  x-revision: 4000
  title: 'Wazuh API'
  license:
    name: 'GPL 2.0'
    url: 'https://github.com/wazuh/wazuh/blob/master/LICENSE'

components:
  responses:
    ResponseError:
      description: Response to report a result error
      content:
        application/json:
          schema:
            $ref: '#/components/schemas/ApiError'

  schemas:
    ## Common models
    ApiResponse:
      type: object
      properties:
        message:
          type: string
          description: Human readable description to explain the result of the request

    ListMetadata:
      type: object
      required:
      - totalItems
      properties:
        totalItems:
          type: integer
          format: int32
          minimum: 0
          description: Total elements available. It can be used to implement pagination over results.

    SimpleApiError:
      type: object
      required:
        - error
      properties:
        error:
          type: object
          additionalProperties:
            properties:
              code:
                type: integer
                format: int32
              message:
                type: string
              remediation:
                type: string
        id:
          type: string

    ApiError:
      type: object
      required:
        - type
        - title
        - detail
      nullable: true
      properties:
        type:
          type: string
          format: uri
        title:
          type: string
        detail:
          type: string
        instance:
          type: string
          format: uri
        code:
          type: integer
          format: int32
        remediation:
          type: string
        dapi_errors:
          type: object
          additionalProperties:
            type: object
            properties:
              error:
                type: string
              logfile:
                type: string
                format: path

    ScanIdTime:
      type: object
      properties:
        id:
          type: integer
          format: int64
          description: Scan ID.
        time:
          type: string
          format: date-time
          description: Date when the scan was performed.

    ItemAffected:
      type: object
      required:
        - affected_items
      properties:
        affected_items:
          type: array
          description: Items that successfully applied the API call action.
          items:
            type: string
        failed_items:
          type: array
          description: List of items that have failed when doing the requested operation. It's not returned when it's empty.
          items:
            $ref: '#/components/schemas/SimpleApiError'

    AllItemsAffected:
      type: object
      required:
        - older_than
        - total_affected_items
      allOf:
        - $ref: '#/components/schemas/ItemAffected'
      properties:
        older_than:
          type: string
          format: timeframe
          default: 7d
          description: Returns older than parameter used. It can be the default value or the parameter send by the user.
        total_affected_items:
          type: integer
          format: int32
          description: Number of items that have successfully did the requested operation.
        total_failed_items:
          type: integer
          format: int32
          minimum: 1
          description: Number of items that couldn't do the requested operation. Only returned when it's higher than 0.

    BasicInfo:
      type: object
      properties:
        title:
          type: string
          description: API title name.
        api_version:
          type: string
          description: API version installed in the node.
        revision:
          type: integer
          format: int32
        license_name:
          type: string
          description: API license name.
        license_url:
          type: string
          description: API license url.
        hostname:
          type: string
          description: Server hostname.
        timestamp:
          type: string

    GroupId:
      type: string
      format: alphanumeric

    ## Active-response models
    ActiveResponseBody:
      type: object
      properties:
        arguments:
          description: Command arguments.
          type: array
          items:
            type: string
        command:
          description: Command running in the agent. If this value starts by `!`, then it refers to a script name instead of a command name.
          type: string
        custom:
          description: Whether the specified command is a custom command or not.
          type: boolean
          default: false
      required:
        - command

    ## Agents models
    ExtraAgentFields:
      type: object
      properties:
        status:
          $ref: '#/components/schemas/AgentStatus'
        configSum:
          type: string
          description: MD5 checksum of agent configuration file.
        group:
          type: array
          description: List of groups that the agent belongs to.
          items:
            type: string
        mergedSum:
          type: string
          description: MD5 checksum of all agent shared configuration files merged.
        ip:
          type: string
          description: IP where the agent communicates with the manager. If the manager can't get this information, it will be the same as registerIP field.
        registerIP:
          type: string
          description: IP used at agent registration process.
        manager:
          type: string
          description: Hostname of the manager where the agent is reporting to.
        node_name:
          type: string
          description: Node ID where the agent is reporting to.
        dateAdd:
          type: string
          format: date-time
          description: Date when the agent was registered.
        lastKeepAlive:
          type: string
          format: date-time
          description: Date when the last keep alive was received from the agent.

        os:
          type: object
          properties:
            major:
              type: string
            name:
              type: string
            uname:
              type: string
            platform:
              type: string
            version:
              type: string
            codename:
              type: string
            arch:
              type: string
            minor:
              type: string
          description: Agent OS information.

    Agent:
      allOf:
      - $ref: '#/components/schemas/AgentSimple'
      - $ref: '#/components/schemas/ExtraAgentFields'

    AgentGroup:
      type: object
      required:
      - count
      - name
      - configSum
      properties:
        count:
          type: integer
          minimum: 0
          description: Number of agents belonging to that group.
        name:
          type: string
        mergedSum:
          type: string
          format: hash
          description: MD5 checksum of all group shared files merged in a single one (merged.mg)
        configSum:
          type: string
          format: hash
          description: MD5 checksum of the group configuration file (agent.conf).

    AgentGroupDeleted:
      type: object
      required:
      - affected_agents
      allOf:
        - $ref: '#/components/schemas/ItemAffected'
      properties:
        affected_agents:
          type: array
          description: List of agents which belonged to the group but were moved to the default one.
          items:
            $ref: '#/components/schemas/AgentID'

    AgentIdKey:
      type: object
      required:
        - id
        - key
      properties:
        id:
          $ref: '#/components/schemas/AgentID'
        key:
          type: string
          format: base64

    AgentSimple:
      type: object
      properties:
        version:
          type: string
          description: Wazuh version the agent has intalled.
        id:
          $ref: '#/components/schemas/AgentID'
        name:
          type: string
          description: Agent name used at registration process.

    AgentSimpleResponse:
      type: object
      required:
      - id
      - name
      $ref: '#/components/schemas/AgentSimple'

    AgentStatus:
      type: string
      enum:
      - active
      - pending
      - never_connected
      - disconnected
      description: Agent status. It is calculated based on the last keep alive and the Wazuh version.

    AgentsSummary:
      type: object
      properties:
        total:
          type: integer
          format: int32
        active:
          type: integer
          format: int32
        disconnected:
          type: integer
          format: int32
        never_connected:
          type: integer
          format: int32
        pending:
          type: integer
          format: int32

    AgentID:
      type: string
      minLength: 3
      description: Agent ID.
      format: numbers

    AgentConfiguration:
      type: object
      description: Configuration the agent is currently using. The output of this API call depends on the component requested and the agent configuration.

    GroupConfiguration:
      type: object
      required:
      - filters
      - config
      properties:
        filters:
          type: object
          properties:
            os:
              type: string
              description: OS family where the configuration is being applied.
            name:
              type: string
              description: The name of the agent where that configuration is being applied.
            profile:
              type: string
              description: Profile name. Any agent configured to use the defined profile may use the block.
        config:
          type: object
          description: Group configuration. The fields on this object depend on the actual group configuration.

    ## CisCat models
    CiscatResults:
      type: object
      properties:
        benchmark:
          type: string
          description: CIS-CAT benchmark where the profile is defined.
        error:
          type: integer
          format: int32
          description: "Number of checks that CIS-CAT wasn't able to run."
        fail:
          type: integer
          format: int32
          description: Number of failed checks. If this number is higher than 0 the host will probably have a vulnerability.
        notchecked:
          type: integer
          format: int32
          description: Number of not passed checks.
        pass:
          type: integer
          format: int32
          description: Number of passed checks.
        profile:
          type: string
          description: CIS-CAT profile scanned.
        scan:
          $ref: '#/components/schemas/ScanIdTime'
        score:
          type: integer
          format: int32
          description: Percentage of passed checks.
        unknown:
          type: integer
          format: int32
          description: Number of checks which status CIS-CAT wasn't able to determine.

    ## Cluster models
    ClusterNodeBasic:
      type: object
      properties:
        type:
          type: string
          enum:
          - worker
          - master
          description: Node type.
        version:
          type: string
          format: \d+\.\d+\.\d+
          description: Wazuh version installed in the node.
        ip:
          type: string
          description: IP the node is using to communicate with other nodes in the cluster.

    ClusterNodeName:
      type: string
      description: Node ID.

    ClusterNode:
      allOf:
        - $ref: '#/components/schemas/ClusterNodeBasic'
        - type: object
          properties:
            name:
              $ref: '#/components/schemas/ClusterNodeName'

    Healthcheck:
      type: object
      properties:
        n_connected_nodes:
          type: integer
          format: int32
        nodes:
          type: object
          additionalProperties:
            type: object
            properties:
              info:
                type: object
                properties:
                  name:
                    $ref: '#/components/schemas/ClusterNodeName'
                  info:
                    allOf:
                      - $ref: '#/components/schemas/ClusterNodeBasic'
                      - type: object
                        properties:
                          totalActiveAgents:
                            type: integer
                            format: int32
                            minimum: 0
                            description: Number of agents currently reporting to that node.
              status:
                type: object
                properties:
                  last_keep_alive:
                    type: string
                  last_sync_agent_groups:
                    type: object
                    properties:
                      date_start_master:
                        type: string
                      date_end_master:
                        type: string
                      total_agentgroups:
                        type: integer
                        format: int32
                  last_sync_agentinfo:
                    type: object
                    properties:
                      date_start_master:
                        type: string
                      date_end_master:
                        type: string
                      total_agentinfo:
                        type: integer
                        format: int32
                  last_sync_integrity:
                    type: object
                    properties:
                      date_start_master:
                          type: string
                      date_end_master:
                          type: string
                      total_files:
                        type: object
                        properties:
                          extra:
                            type: integer
                            format: int32
                          extra_valid:
                            type: integer
                            format: int32
                          missing:
                            type: integer
                            format: int32
                          shared:
                            type: integer
                            format: int32
                  sync_agentinfo_free:
                    type: boolean
                  sync_extravalid_free:
                    type: boolean
                  sync_integrity_free:
                    type: boolean
            required:
              - info


    DaemonStatus:
      type: string
      enum:
      - stopped
      - running

    # Security models
    Role_id:
      type: string
      description: Role ID.
    Policy_id:
      type: string
      description: Policy ID.
    Username:
      type: string
      description: Username of the user.
      format: alphanumeric
    PoliciesRequest:
      type: object
      properties:
        name:
          description: Policy name.
          type: string
        policy:
          description: "This is the definition of the new policy"
          type: object
          properties:
            actions:
              type: array
              description: "These are the actions that the policy performs"
              items:
                type: string
            resources:
              type: array
              description: "Resources accessed by policy"
              items:
                type: string
            effect:
              type: string
              description: "Effect of the policy"
          required:
            - actions
            - resources
            - effect

    PoliciesResponse:
      type: object
      properties:
        id:
          description: Policy id
          type: integer
        name:
          description: Policy name.
          type: string
        policy:
          description: "This is the definition of the new policy"
          type: object
          properties:
            actions:
              type: array
              description: "These are the actions that the policy performs"
              items:
                type: string
            resources:
              type: array
              description: "Resources accessed by policy"
              items:
                type: string
            effect:
              type: string
              description: "Effect of the policy"

    PoliciesResponseSpec:
      type: object
      properties:
        data:
          type: object
          properties:
            items:
              type: array
              items:
                type: object
                properties:
                  id:
                    type: integer
                    description: 'Id of policy'
                  name:
                    type: string
                    description: 'Name of policy'
                  policy:
                    type: string
                    description: 'Policy definition'
                  roles:
                    type: object
                    description: 'List of roles'

    RolesResponse:
      type: object
      properties:
        items:
          type: array
          items:
            type: object
            properties:
              id:
                type: integer
                description: 'Role id'
              name:
                type: string
                description: 'Role name'
              rule:
                type: object
                description: 'Role rule'

    RolesRequest:
      type: object
      properties:
        items:
          type: array
          items:
            type: object
            properties:
              name:
                type: string
                description: 'Role name'
              rule:
                type: object
                description: 'Role rule'

    RolesResponseSpec:
      type: object
      properties:
        data:
          type: object
          properties:
            items:
              type: array
              items:
                type: object
                properties:
                  id:
                    type: integer
                    description: 'Id of role'
                  name:
                    type: string
                    description: 'Name of role'
                  rule:
                    type: string
                    description: 'Rule of role'
                  policies:
                    type: object
                    description: 'List of policies'

    # Cluster and manager models
    WazuhDaemonsStatus:
      type: object
      properties:
        ossec-agentlessd:
          $ref: '#/components/schemas/DaemonStatus'
        ossec-analysisd:
          $ref: '#/components/schemas/DaemonStatus'
        ossec-authd:
          $ref: '#/components/schemas/DaemonStatus'
        ossec-csyslogd:
          $ref: '#/components/schemas/DaemonStatus'
        ossec-dbd:
          $ref: '#/components/schemas/DaemonStatus'
        ossec-execd:
          $ref: '#/components/schemas/DaemonStatus'
        ossec-integratord:
          $ref: '#/components/schemas/DaemonStatus'
        ossec-logcollector:
          $ref: '#/components/schemas/DaemonStatus'
        ossec-maild:
          $ref: '#/components/schemas/DaemonStatus'
        ossec-monitord:
          $ref: '#/components/schemas/DaemonStatus'
        ossec-remoted:
          $ref: '#/components/schemas/DaemonStatus'
        ossec-reportd:
          $ref: '#/components/schemas/DaemonStatus'
        ossec-syscheckd:
          $ref: '#/components/schemas/DaemonStatus'
        wazuh-apid:
          $ref: '#/components/schemas/DaemonStatus'
        wazuh-clusterd:
          $ref: '#/components/schemas/DaemonStatus'
        wazuh-db:
          $ref: '#/components/schemas/DaemonStatus'
        wazuh-modulesd:
          $ref: '#/components/schemas/DaemonStatus'

    WazuhInfo:
      type: object
      properties:
        path:
          type: string
          format: paths
          description: Wazuh install path.
        version:
          type: string
          description: Wazuh version.
        compilation_date:
          type: string
          format: date-time
        type:
          type: string
          description: "Wazuh install type. "
          enum:
          - server
          - local
          - hybrid
        max_agents:
          type: string
          minimum: 0
          description: Maximum number of agents that can be registered. This variable is defined at compilation time.
        openssl_support:
          type: string
        ruleset_version:
          type: string
        tz_offset:
          type: string
        tz_name:
          type: string

    WazuhConfiguration:
      type: object
      properties:
        active-response:
          type: array
          items:
            type: object
        agentless:
          type: array
          items:
            type: object
        alerts:
          type: object
        auth:
          type: object
        client:
          type: object
        client_buffer:
          type: object
        cluster:
          type: object
        command:
          type: array
          items:
            type: object
        database_output:
          type: object
        email_alerts:
          type: object
        global:
          type: object
        integration:
          type: array
          items:
            type: object
        labels:
          type: object
        localfile:
          type: array
          items:
            type: object
        logging:
          type: object
        remote:
          type: array
          items:
            type: object
        reports:
          type: object
        rootcheck:
          type: object
        ruleset:
          type: object
        sca:
          type: object
        socket:
          type: object
        syscheck:
          type: object
        syslog_output:
          type: array
          items:
            type: object

        #Wodle sections inside WazuhConfiguration(ossec.conf)
        agent-key-polling:
          type: object
        aws-s3:
          type: object
        azure-logs:
          type: object
        cis-cat:
          type: object
        docker-listener:
          type: object
        open-scap:
          type: object
        osquery:
          type: object
        syscollector:
          type: object
        vulnerability-detector:
          type: object

    WazuhStats:
      type: array
      items:
        type: object
        properties:
          alerts:
            type: array
            items:
              type: object
              properties:
                sigid:
                  type: integer
                  format: int32
                  description: Rule ID that matched the event.
                level:
                  type: integer
                  format: int32
                  minimum: 0
                  maximum: 15
                  description: Alert level
                times:
                  type: integer
                  format: int32
                  description: Number of times the alert was raised during the specified hour.
          events:
            type: integer
            format: int32
            description: Number of events procesed during the specified hour.
          firewall:
            type: integer
            format: int32
            description: Number of firewall alerts raised during the specified hour.
          hour:
            type: integer
            format: int32
            description: Hour of the day in 24h format.
          syscheck:
            type: integer
            format: int32
            description: Number of syscheck alerts raised during the specified hour.
          totalAlerts:
            type: integer
            format: int32
            description: Number of alerts raised during the specified hour.

    WazuhHourlyStats:
      type: object
      properties:
        averages:
          type: array
          maxLength: 24
          minLength: 24
          description: Array containing the number of alerts for every hour.
          items:
            type: integer
        interactions:
          type: integer
          format: int32

    WazuhWeeklyStats:
      type: object
      properties:
        Sun:
          $ref: '#/components/schemas/WazuhHourlyStats'
        Mon:
          $ref: '#/components/schemas/WazuhHourlyStats'
        Tue:
          $ref: '#/components/schemas/WazuhHourlyStats'
        Wed:
          $ref: '#/components/schemas/WazuhHourlyStats'
        Thu:
          $ref: '#/components/schemas/WazuhHourlyStats'
        Fri:
          $ref: '#/components/schemas/WazuhHourlyStats'
        Sat:
          $ref: '#/components/schemas/WazuhHourlyStats'

    WazuhAnalysisdStats:
      type: object
      properties:
        alerts_queue_size:
          type: number
          format: float
          description: Pending to write in disk alerts queue size.
        alerts_queue_usage:
          type: number
          format: float
          description: If an event matches a rule, an alert is raised. The alerts are pushed to a _pending to write in disk alerts_ queue. This variable shows usage of that queue.
        alerts_written:
          type: number
          format: float
          description: Total of alerts written in disk during the last 5 seconds.
        archives_queue_size:
          type: number
          format: float
          description: _Events to write in the archives.log_ queue size.
        archives_queue_usage:
          type: number
          format: float
          description: _Events to write in the archives.log_ queue usage.
        event_queue_size:
          type: number
          format: float
          description: Non catalogued events queue size.
        event_queue_usage:
          type: number
          format: float
          description: Same as `syscheck_queue_usage` but for events not catalogued in any of the previously mentioned queues.
        events_dropped:
          type: number
          format: float
          description: "Discarded events because they didn't match any rule in the ruleset."
        events_edps:
          type: number
          format: float
          description: Same as `events_processed` but per second.
        events_processed:
          type: number
          format: float
          description: Total of events processed (i.e. matched against Wazuh ruleset) in the last 5 seconds.
        events_received:
          type: number
          format: float
          description: Events received in `analysisd` from the rest of modules in the last 5 seconds.
        firewall_queue_size:
          type: number
          format: float
          description: _Events to write in the firewall log_ queue size.
        firewall_queue_usage:
          type: number
          format: float
          description: Percentage of use in the queue of events to write in the firewall log.
        firewall_written:
          type: number
          format: float
          description: Same as `alerts_written` but focusing in firewall alerts.
        fts_written:
          type: number
          format: float
          description: "Same as `alerts_written` but focusing in [FTS alerts](https://documentation.wazuh.com/current/user-manual/ruleset/ruleset-xml-syntax/decoders.html?highlight=fts#fts)."
        hostinfo_edps:
          type: number
          format: float
          description: Hostinfo events decoded per second.
        hostinfo_events_decoded:
          type: number
          format: float
          description: Same as `total_events_decoded` but for hostinfo events.
        hostinfo_queue_size:
          type: number
          format: float
          description: Hostinfo events queue size.
        hostinfo_queue_usage:
          type: number
          format: float
          description: Same as `syscheck_queue_usage` but for hostinfo events.
        other_events_decoded:
          type: number
          format: float
          description: Same as `total_events_decoded` but for non catalogued events.
        other_events_edps:
          type: number
          format: float
          description: Non catalogued events decoded per second.
        rootcheck_edps:
          type: number
          format: float
          description: Rootcheck events decoded per second.
        rootcheck_events_decoded:
          type: number
          format: float
          description: Same as `total_events_decoded` but for rootcheck events.
        rootcheck_queue_size:
          type: number
          format: float
          description: Rootcheck events queue size.
        rootcheck_queue_usage:
          type: number
          format: float
          description: Same as `syscheck_queue_usage` but for rootcheck events.
        rule_matching_queue_size:
          type: number
          format: float
          description: Pending to process events queue size.
        rule_matching_queue_usage:
          type: number
          format: float
          description: After decoding, events are pushed to a _pending to process_ queue which will match the events against the Wazuh ruleset to raise alerts. This variable shows usage of that queue.
        sca_edps:
          type: number
          format: float
          description: Policy monitoring events decoded per second.
        sca_events_decoded:
          type: number
          format: float
          description: Same as `total_events_decoded` but for policy monitoring events.
        sca_queue_size:
          type: number
          format: float
          description: Policy monitoring events queue size.
        sca_queue_usage:
          type: number
          format: float
          description: Same as `syscheck_queue_usage` but for policy monitoring events.
        statistical_queue_size:
          type: number
          format: float
          description: Stats log queue size.
        statistical_queue_usage:
          type: number
          format: float
          description: Stats log queue usage.
        syscheck_edps:
          type: number
          format: float
          description: FIM events decoded per second (EDPS = Events Decoded Per Second).
        syscheck_events_decoded:
          type: number
          format: float
          description: Same as `total_events_decoded` but for FIM events.
        syscheck_queue_size:
          type: number
          format: float
          description: Syscheck events queue size.
        syscheck_queue_usage:
          type: number
          format: float
          description: Percentage of use in the syscheck events queue pending to be decoded. Events are discarded when the queue is full.
        syscollector_edps:
          type: number
          format: float
          description: System inventory events decoded per second.
        syscollector_events_decoded:
          type: number
          format: float
          description: Same as `total_events_decoded` but for system inventory events.
        syscollector_queue_size:
          type: number
          format: float
          description: System inventory events queue size.
        syscollector_queue_usage:
          type: number
          format: float
          description: Same as `syscheck_queue_usage` but for system inventory events.
        total_events_decoded:
          type: number
          format: float
          description: Total events decoded in the last 5 seconds. This number is not accumulative, the number in the following 5 seconds can be lower than the previous one.
        winevt_edps:
          type: number
          format: float
          description: Windows events decoded per second.
        winevt_events_decoded:
          type: number
          format: float
          description: Same as `total_events_decoded` but for Windows events.
        winevt_queue_size:
          type: number
          format: float
          description: Windows events queue size.
        winevt_queue_usage:
          type: number
          format: float
          description: Same as `syscheck_queue_usage` but for Windows events.

    WazuhRemotedStats:
      type: object
      properties:
        ctrl_msg_count:
          type: number
          format: float
          description: Number of control messages received from all agents during the last five seconds.
        discarded_count:
          type: number
          format: float
          description: Number of discarded events received from agents during the last five seconds.
        evt_count:
          type: number
          format: float
          description: Number of events sent to Analysisd during the last five seconds.
        msg_sent:
          type: number
          format: float
          description: Number of messages sent to the agents during the last five seconds.
        queue_size:
          type: number
          format: float
          description: Usage of the queue to storage events from agents.
        recv_bytes:
          type: number
          format: float
          description: Number of received bytes from all agents during the last five seconds.
        tcp_sessions:
          type: number
          format: float
          description: Number of TCP active sessions during the last five seconds.
        total_queue_size:
          type: number
          format: float
          description: Total queue size to store events from agents.

    WazuhLogs:
      type: object
      properties:
        description:
          type: string
          description: Log message.
        level:
          type: string
          description: Log level.
          enum:
            - critical
            - debug
            - debug2
            - error
            - info
            - warning
        tag:
          type: string
          description: Wazuh component that logged the event.
          enum:
            - ossec-agentlessd
            - ossec-analysisd
            - ossec-authd
            - ossec-csyslogd
            - ossec-dbd
            - ossec-execd
            - ossec-integratord
            - ossec-maild
            - ossec-monitord
            - ossec-logcollector
            - ossec-remoted
            - ossec-reportd
            - ossec-rootcheck
            - ossec-syscheckd
            - ossec-testrule
            - sca
            - verify-agent-conf
            - wazuh-db
            - wazuh-modulesd
            - wazuh-modulesd:agent-key-polling
            - wazuh-modulesd:aws-s3
            - wazuh-modulesd:azure-logs
            - wazuh-modulesd:ciscat
            - wazuh-modulesd:command
            - wazuh-modulesd:database
            - wazuh-modulesd:docker-listener
            - wazuh-modulesd:download
            - wazuh-modulesd:oscap
            - wazuh-modulesd:osquery
            - wazuh-modulesd:syscollector
            - wazuh-modulesd:vulnerability-detector
        timestamp:
          type: string
          format: date-time

    LogSummary:
      type: object
      properties:
        all:
          type: integer
          format: int32
          minimum: 0
        critical:
          type: integer
          format: int32
          minimum: 0
        debug:
          type: integer
          format: int32
          minimum: 0
        error:
          type: integer
          format: int32
          minimum: 0
        info:
          type: integer
          format: int32
          minimum: 0
        warning:
          type: integer
          format: int32
          minimum: 0

    WazuhLogsSummary:
      type: object
      properties:
          ossec-agentlessd:
            $ref: '#/components/schemas/LogSummary'
          ossec-analysisd:
            $ref: '#/components/schemas/LogSummary'
          ossec-authd:
            $ref: '#/components/schemas/LogSummary'
          ossec-csyslogd:
            $ref: '#/components/schemas/LogSummary'
          ossec-dbd:
            $ref: '#/components/schemas/LogSummary'
          ossec-execd:
            $ref: '#/components/schemas/LogSummary'
          ossec-integratord:
            $ref: '#/components/schemas/LogSummary'
          ossec-maild:
            $ref: '#/components/schemas/LogSummary'
          ossec-monitord:
            $ref: '#/components/schemas/LogSummary'
          ossec-logcollector:
            $ref: '#/components/schemas/LogSummary'
          ossec-remoted:
            $ref: '#/components/schemas/LogSummary'
          ossec-reportd:
            $ref: '#/components/schemas/LogSummary'
          ossec-rootcheck:
            $ref: '#/components/schemas/LogSummary'
          ossec-syscheckd:
            $ref: '#/components/schemas/LogSummary'
          ossec-testrule:
            $ref: '#/components/schemas/LogSummary'
          sca:
            $ref: '#/components/schemas/LogSummary'
          wazuh-db:
            $ref: '#/components/schemas/LogSummary'
          wazuh-modulesd:
            $ref: '#/components/schemas/LogSummary'
          wazuh-modulesd:agent-key-polling:
            $ref: '#/components/schemas/LogSummary'
          wazuh-modulesd:aws-s3:
            $ref: '#/components/schemas/LogSummary'
          wazuh-modulesd:azure-logs:
            $ref: '#/components/schemas/LogSummary'
          wazuh-modulesd:ciscat:
            $ref: '#/components/schemas/LogSummary'
          wazuh-modulesd:command:
            $ref: '#/components/schemas/LogSummary'
          wazuh-modulesd:database:
            $ref: '#/components/schemas/LogSummary'
          wazuh-modulesd:docker-listener:
            $ref: '#/components/schemas/LogSummary'
          wazuh-modulesd:download:
            $ref: '#/components/schemas/LogSummary'
          wazuh-modulesd:oscap:
            $ref: '#/components/schemas/LogSummary'
          wazuh-modulesd:osquery:
            $ref: '#/components/schemas/LogSummary'
          wazuh-modulesd:syscollector:
            $ref: '#/components/schemas/LogSummary'
          wazuh-modulesd:vulnerability-detector:
            $ref: '#/components/schemas/LogSummary'

    ConfirmationMessage:
      type: object
      properties:
        message:
          type: string
          description: Confirmation message

    ConfigurationValidation:
      type: object
      properties:
        status:
          type: string
          description: Configuration status.
          enum:
          - OK

    # Rootcheck models
    RootcheckDatabase:
      type: object
      properties:
        status:
          type: string
          description: Status of the check, respecting to the previous scan.
          enum:
          - outstanding
          - solved
        readDay:
          type: string
          format: date-time
          description: Lastest scan date.
        oldDay:
          type: string
          format: date-time
          description: Previous scan date.
        pci:
          type: string
          description: PCI DSS requirement level.
        cis:
          type: string
          description: CIS compliance requirement level.
        event:
          type: string
          description: Brief description of what is being checked.

    LastScan:
      type: object
      properties:
        end:
          type: string
          nullable: true
          format: date-time
          description: 'Date when the latest scan finished. If it is in progress, or no scans have been run, null will be returned.'
        start:
          type: string
          nullable: true
          format: date-time
          description: 'Date when the latest scan started. If no scans have been run, null will be returned.'

    # Rules models
    RulesFiles:
      type: object
      properties:
        file:
          type: string
          description: Filename where the rule is defined.
        path:
          type: string
          description: Path where the file defining the rule is located. The path is relative to the Wazuh install path.
        status:
          type: string
          description: Rule status.
          enum:
          - enabled
          - disabled

    Rules:
      allOf:
        - $ref: '#/components/schemas/RulesFiles'
        - type: object
          properties:
            description:
              type: string
              description: Rule description. This description is shown when an alert matching the rule is raised.
            details:
              type: object
              description: Rule definition details.
            gdpr:
              type: array
              description: GDPR checks the rule is checking.
              items:
                type: string
            gpg13:
              type: array
              description: GPG13 checks the rule is checking.
              items:
                type: string
            groups:
              type: array
              description: Groups the rule belongs to.
              items:
                type: string
            hipaa:
              type: array
              description: HIPAA checks the rule is checking.
              items:
                type: string
            id:
              type: integer
              format: int32
              description: Rule ID.
            level:
              type: integer
              format: int32
              minimum: 0
              maximum: 15
              description: Rule level.
            nist-800-53:
              type: array
              description: NIST-800-53 checks the rule is checking.
              items:
                type: string
            pci:
              type: array
              description: PCI DSS checks the rule is checking.
              items:
                type: string

    # SCA models
    SCAChecks:
      type: object
      properties:
        description:
          type: string
          description: A description of what is being checked.
        directory:
          type: string
          description: Analyzed directories.
        file:
          type: string
          description: Analyzed file path.
        id:
          type: integer
          format: int32
          description: Policy check ID. A policy contains multiple checks.
        policy_id:
          type: string
          description: Scanned policy ID.
        process:
          type: string
          description: Checks whether a process is running or not. It's only returned when the checked process it's running.
        rationale:
          type: string
          description: Explains why this check is necessary.
        references:
          type: string
          description: A link to a documentation page about the check.
        registry:
          type: string
          description: Analyzed registry.
        remediation:
          type: string
          description: Explains how to fix the check, this field is very useful in case the check failed.
        result:
          type: string
          description: Check result.
          enum:
            - passed
            - failed
            - ""
        title:
          type: string
          description: A brief description of what is being checked.

    SCADatabase:
      type: object
      properties:
        description:
          type: string
          description: Brief description of what the policy is checking.
        end_scan:
          type: string
          format: date-time
          description: When the last scan finished.
        fail:
          type: integer
          format: int32
          description: Number of failed checks. If this number is higher than 0 the host has a vulnerability.
        name:
          type: string
          description: Policy name.
        pass:
          type: integer
          format: int32
          description: Number of passed checks.
        policy_id:
          type: string
          description: Policy ID. This value must be used in `GET/sca/{agent_id}/checks/{policy_id}` API call.
        references:
          type: string
          description: A link to a documentation page about the policy.
        score:
          type: integer
          format: int32
          description: Percentage of passed checks.
        start_scan:
          type: string
          format: date-time
          description: When the last scan started.

    # Syscheck models
    SyscheckDatabase:
      type: object
      properties:
        sha1:
          type: string
          format: hash_or_empty
          description: SHA1 checksum of the file.
        file:
          type: string
          description: File name that raised the alert.
        md5:
          type: string
          format: hash_or_empty
          description: MD5 checksum of the file.
        inode:
          type: integer
          format: int32
          description: inode of the file. Only available in Linux agents.
        uid:
          type: string
          format: numbers_or_empty
          description: UID of the file.
        date:
          type: string
          format: date-time
          description: Date when the alert was raised.
        perm:
          type: string
          format: numbers_or_empty
          description: File permissions.
        type:
          type: string
          description: File type. Registry type only available in Windows agents.
          enum:
          - file
          - registry
        gname:
          type: string
          format: names_or_empty
          description: Group name. Only available in Linux agents.
        uname:
          type: string
          format: names_or_empty
          description: User name of the file.
        size:
          type: integer
          format: int64
          description: File size in bytes.
        gid:
          type: string
          format: numbers_or_empty
          description: GID of the file. Only available in Linux agents.
        mtime:
          type: string
          format: date-time_or_empty
          description: Last modification date of the file.
        sha256:
          type: string
          format: hash_or_empty
          description: SHA256 checksum of the file.

    # Decoders models
    Decoder:
      type: object
      allOf:
        - $ref: '#/components/schemas/DecoderFile'
      properties:
        name:
          type: string
          description: Decoder name
        position:
          type: integer
          format: int32
          minimum: 0
          description: Position of this decoder in the decoder file. The parent decoder will have position 0, the following defined decoder will have position 1, and so on.
        details:
          type: object
          description: Decoder definition fields.
          properties:
            program_name:
              type: string
              nullable: true
            parent:
              type: string
            prematch:
              type: string
            regex:
              type: array
              items:
                type: string
            order:
              type: string
            accumulate:
              type: boolean
              nullable: true

    DecoderFile:
      type: object
      required:
      - file
      - status
      - path
      properties:
        file:
          type: string
          description: Filename containing decoder definitions.
        status:
          type: string
          description: Whether the decoders defined in that file are used by Wazuh or not.
        path:
          type: string
          format: ruleset_path
          description: Decoder file path.

    # Syscollector models
    SyscollectorHardware:
      type: object
      properties:
        board_serial:
          type: string
          description: Motherboard serial number. This value will be empty in virtual machines.
        cpu:
          type: object
          properties:
            cores:
              type: integer
              format: int32
              minimum: 0
              description: Number of cores the CPU has.
            mhz:
              type: number
              format: float
              minimum: 0
              description: Mhz the CPU has.
            name:
              type: string
              description: CPU name.
        ram:
          type: object
          properties:
            free:
              type: integer
              format: int32
              minimum: 0
              description: Current free RAM memory.
            total:
              type: integer
              format: int32
              minimum: 0
              description: Total RAM memory.
            usage:
              type: integer
              format: int32
              minimum: 0
              maximum: 100
              description: RAM memory currently used.
        scan:
          $ref: '#/components/schemas/ScanIdTime'
        agent_id:
          $ref: '#/components/schemas/AgentID'

    SyscollectorNetwork:
      type: object
      properties:
        address:
          type: string
          description: IP address associated with the network interface.
        broadcast:
          type: string
          description: IP address associated with the broadcast.
        iface:
          type: string
          description: Network interface name.
        netmask:
          type: string
          description: Netmask associated with the network interface.
        proto:
          type: string
          description: Protocol associated with the network interface.
        scan_id:
          type: integer
          format: int64
          description: Scan ID.
        agent_id:
          $ref: '#/components/schemas/AgentID'

    NetworkInterfacePackets:
      type: object
      properties:
        bytes:
          type: integer
          format: int32
          minimum: 0
          description: Number of bytes in the network interface.
        dropped:
          type: integer
          format: int32
          minimum: 0
          description: Number of dropped packages in the network interface.
        error:
          type: integer
          format: int32
          minimum: 0
          description: Number of packages containing any error in the network interface.
        packets:
          type: integer
          format: int32
          minimum: 0
          description: Number of packages in the network interface.

    SyscollectorInterface:
      type: object
      properties:
        mac:
          type: string
          description: MAC Address of the network interface.
        mtu:
          type: integer
          format: int32
          minimum: 0
          description: "Network interface's Maximum Transfer Unit"
        name:
          type: string
          description: Network interface name.
        rx:
          description: Information related to received packets in the network interface.
          $ref: '#/components/schemas/NetworkInterfacePackets'
        scan:
          $ref: '#/components/schemas/ScanIdTime'
        state:
          type: string
          description: Network interface state.
          enum:
            - up
            - down
        tx:
          description: Information related to sent packets in the network interface.
          $ref: '#/components/schemas/NetworkInterfacePackets'
        type:
          type: string
          description: Network interface type.
        agent_id:
          $ref: '#/components/schemas/AgentID'

    SyscollectorProtocol:
      type: object
      properties:
        dhcp:
          $ref: '#/components/schemas/DHCPStatus'
        gateway:
          description: Gateway IP.
          type: string
        iface:
          description: Network interface name.
          type: string
        scan_id:
          type: integer
          format: int64
          description: Scan ID.
        type:
          type: string
          description: Protocol of the interface data
          enum:
          - ipv4
          - ipv6
        agent_id:
          $ref: '#/components/schemas/AgentID'

    DHCPStatus:
      type: string
      description: DHCP status.
      enum:
        - enabled
        - disabled
        - unknown
        - BOOTP

    SyscollectorOS:
      type: object
      properties:
        architecture:
          type: string
          description: OS arquitecture.
        hostname:
          type: string
          description: Machine's hostname.
        os:
          type: object
          properties:
            codename:
              type: string
              description: OS version codename.
            major:
              type: string
              description: Major release version.
            minor:
              type: string
              description: Minor release version
            name:
              type: string
              description: OS name.
            platform:
              type: string
              description: OS platform name.
            version:
              type: string
              description: Full version name.
        release:
          type: string
          description: Release name.
        scan:
          $ref: '#/components/schemas/ScanIdTime'
        sysname:
          type: string
          description: System name.
        version:
          type: string
          description: Release version.
        agent_id:
          $ref: '#/components/schemas/AgentID'

    SyscollectorPackages:
      type: object
      properties:
        architecture:
          type: string
          description: Package architecture.
        description:
          type: string
          description: Brief package description.
        format:
          type: string
          description: Package format.
          enum:
            - deb
            - rpm
            - win
            - pkg
        multiarch:
          type: string
          description: Whether the package has multiarchitecture support.
          enum:
            - allowed
            - same
            - foreign
        name:
          type: string
          description: Package name.
        priority:
          type: string
          description: Package priority.
        scan:
          $ref: '#/components/schemas/ScanIdTime'
        section:
          type: string
          description: Package section.
        source:
          type: string
          description: Source section.
        size:
          type: integer
          description: Installed package size in bytes.
        vendor:
          type: string
          description: Vendor name.
        version:
          type: string
          description: Release version installed.
        agent_id:
          $ref: '#/components/schemas/AgentID'

    PortInfo:
      type: object
      properties:
        ip:
          type: string
          description: Bind IP.
        port:
          type: integer
          minimum: 0
          format: int32
          description: Port used.

    SyscollectorPorts:
      type: object
      properties:
        inode:
          type: integer
          format: int64
          description: Port inode.
        local:
          $ref: '#/components/schemas/PortInfo'
          description: Information regarding local opened port.
        protocol:
          type: string
          description: Protocol used in the communication.
          enum:
            - tcp
            - udp
            - tcp6
            - udp6
        remote:
          $ref: '#/components/schemas/PortInfo'
          description: Information regarding the remote port the machine is connected to.
        rx_queue:
          type: integer
          format: int32
          minimum: 0
          description: Packets at the receiver queue.
        scan:
          $ref: '#/components/schemas/ScanIdTime'
        state:
          type: string
          description: Communication status.
          enum:
          - established
          - syn_sent
          - syn_recv
          - fin_wait1
          - fin_wait2
          - time_wait
          - close
          - close_wait
          - last_ack
          - listening
          - closing
          - delete_tcp
          - unknown
        tx_queue:
          type: integer
          format: int32
          minimum: 0
          description: Packets pending to be transmitted.
        agent_id:
          $ref: '#/components/schemas/AgentID'
        pid:
          type: integer
          format: int32
          description: PID owner of the opened port.
        process:
          type: string
          format: alphanumeric
          description: Name of the PID.

    SyscollectorProcess:
      type: object
      properties:
        argvs:
          type: string
          description: Process received arguments.
        cmd:
          type: string
          description: Executed command.
        egroup:
          type: string
          description: Effective group.
        euser:
          type: string
          description: Effective user.
        fgroup:
          type: string
          description: Filesystem group name.
        name:
          type: string
          description: Process name.
        nice:
          type: integer
          format: int32
          description: Nice value of the process
        nlwp:
          type: integer
          format: int32
          description: Number of light weight processes.
        pgrp:
          type: integer
          format: int32
          description: Process group.
        pid:
          type: string
          description: Process PID.
        ppid:
          type: integer
          format: int32
          minimum: 0
          description: Process parent PID.
        priority:
          type: integer
          format: int32
          description: Kernel scheduling priority.
        processor:
          type: integer
          format: int32
          minimum: 0
          description: Processor number which is running the process.
        resident:
          type: integer
          format: int32
          description: Process resident size in bytes.
        rgroup:
          type: string
          description: Real group.
        ruser:
          type: string
          description: Real user.
        scan:
          $ref: '#/components/schemas/ScanIdTime'
        session:
          type: integer
          format: int32
          description: Process session.
        sgroup:
          type: string
          description: Saved-set group
        share:
          type: integer
          format: int32
          minimum: 0
          description: Shared memory.
        size:
          type: integer
          format: int32
          minimum: 0
          description: Process size in bytes.
        start_time:
          type: integer
          format: int64
          description: Time when the process started.
        state:
          type: string
          description: Process state.
        stime:
          type: integer
          format: int32
          minimum: 0
          description: Time spent executing system code.
        suser:
          type: string
          description: Saved-set user.
        tgid:
          type: integer
          format: int32
          description: Thread Group ID.
        tty:
          type: integer
          format: int32
          description: Process TTY number.
        utime:
          type: integer
          format: int32
          description: Time spent executing user code.
        vm_size:
          type: integer
          format: int32
          minimum: 0
          description: Total VM size (KB)
        agent_id:
          $ref: '#/components/schemas/AgentID'

    # Lists models
    CDBList:
      type: object
      properties:
        items:
          type: array
          items:
            type: object
            properties:
              key:
                type: string
              value:
                type: string
        path:
          type: string
          format: etc_path
          description: Filepath that contains the returned CDB definitions.

    CDBListFile:
      type: object
      required:
        - folder
        - name
        - path
      properties:
        folder:
          type: string
          format: path
          description: Folder path where the CDB list file is contained
        name:
          type: string
          description: Name of the CDB list file.
        path:
          type: string
          format: etc_path
          description: File path of the CDB list. This path is relative to the Wazuh installation path.

    CDBListPair:
      type: object
      required:
        - key
        - value
      properties:
        key:
          type: string
          description: Value of the CDB list item key.
        value:
          type: string
          description: Value of the CDB list item value.

    # Overview models
    OverviewAgents:
      type: object
      required:
        - nodes
        - groups
        - agent_os
        - agent_status
        - agent_version
        - last_registered_agent
      properties:
        nodes:
          type: object
          description: Active nodes in the cluster.
          properties:
            items:
              type: array
              items:
                type: object
                properties:
                  node_name:
                    type: string
                  count:
                    type: integer
            totalItems:
              type: integer
              format: int32
        groups:
          type: object
          description: Recount of the number of Wazuh agents group by Wazuh groups.
          properties:
            items:
              type: array
              items:
                $ref: '#/components/schemas/AgentGroup'
            totalItems:
              type: integer
              format: int32
        agent_os:
          type: object
          description: Recount of the number of Wazuh agents group by OS.
          properties:
            items:
              type: array
              items:
                type: object
                properties:
                  count:
                    type: integer
                    format: int32
                  os:
                    type: object
                    properties:
                      name:
                        type: string
                        format: alphanumeric
                      platform:
                        type: string
                        format: alphanumeric
                      version:
                        type: string
                        format: alphanumeric
            totalItems:
              type: integer
              format: int32
        agent_status:
          $ref: '#/components/schemas/AgentsSummary'
        agent_version:
          type: object
          description: Recount of the number of Wazuh agents group by version.
          properties:
            items:
              type: array
              items:
                type: object
                properties:
                  count:
                    type: integer
                    format: int32
                  version:
                    type: string
                    format: alphanumeric
            totalItems:
              type: integer
              format: int32
        last_registered_agent:
          $ref: '#/components/schemas/Agent'

  securitySchemes:
    basicAuth:
      type: http
      scheme: basic
      description: "Intended method to get a token"
      x-basicInfoFunc: api.authentication.check_user
    jwt:
      type: http
      scheme: bearer
      bearerFormat: JWT
      x-bearerInfoFunc: api.authentication.decode_token

  parameters:
    agent_id:
      in: path
      name: agent_id
      description: Agent ID. All possible values since 000 onwards.
      required: true
      schema:
        $ref: '#/components/schemas/AgentID'
    agent_name:
      in: path
      name: agent_name
      description: Agent name used when the agent was registered.
      required: true
      schema:
        type: string
        format: names
    benchmark:
      in: query
      name: benchmark
      description: Filters by benchmark type.
      schema:
        type: string
        format: alphanumeric
    component:
      in: path
      name: component
      description: Selected agent's component.
      required: true
      schema:
        type: string
        enum:
        - agent
        - agentless
        - analysis
        - auth
        - com
        - csyslog
        - integrator
        - logcollector
        - mail
        - monitor
        - request
        - syscheck
        - wmodules
    configuration:
      in: path
      name: configuration
      description: |
        <p>Selected agent's configuration to read. The configuration to read depends on the selected component. The following table shows all available combinations of component and configuration values:</p>
        <table class="table table-striped table-bordered">
        <thead>
        <tr>
        <th>Component</th>
        <th>Configuration</th>
        <th>Tag</th>
        </tr>
        </thead>
        <tbody>
        <tr>
        <td>agent</td>
        <td>client</td>
        <td><code>&lt;client&gt;</code></td>
        </tr>
        <tr>
        <td>agent</td>
        <td>buffer</td>
        <td><code>&lt;client_buffer&gt;</code></td>
        </tr>
        <tr>
        <td>agent</td>
        <td>labels</td>
        <td><code>&lt;labels&gt;</code></td>
        </tr>
        <tr>
        <td>agent</td>
        <td>internal</td>
        <td>agent, monitord, remoted</td>
        </tr>
        <tr>
        <td>agentless</td>
        <td>agentless</td>
        <td><code>&lt;agentless&gt;</code></td>
        </tr>
        <tr>
        <td>analysis</td>
        <td>global</td>
        <td><code>&lt;global&gt;</code></td>
        </tr>
        <tr>
        <td>analysis</td>
        <td>active_response</td>
        <td><code>&lt;active-response&gt;</code></td>
        </tr>
        <tr>
        <td>analysis</td>
        <td>alerts</td>
        <td><code>&lt;alerts&gt;</code></td>
        </tr>
        <tr>
        <td>analysis</td>
        <td>command</td>
        <td><code>&lt;command&gt;</code></td>
        </tr>
        <tr>
        <td>analysis</td>
        <td>rules</td>
        <td><code>&lt;rule&gt;</code></td>
        </tr>
        <tr>
        <td>analysis</td>
        <td>decoders</td>
        <td><code>&lt;decoder&gt;</code></td>
        </tr>
        <tr>
        <td>analysis</td>
        <td>internal</td>
        <td>analysisd</td>
        </tr>
        <tr>
        <td>auth</td>
        <td>auth</td>
        <td><code>&lt;auth&gt;</code></td>
        </tr>
        <tr>
        <td>com</td>
        <td>active-response</td>
        <td><code>&lt;active-response&gt;</code></td>
        </tr>
        <tr>
        <td>com</td>
        <td>internal</td>
        <td>execd</td>
        </tr>
        <tr>
        <td>com</td>
        <td>cluster</td>
        <td>cluster</td>
        </tr>
        <tr>
        <td>csyslog</td>
        <td>csyslog</td>
        <td><code>&lt;csyslog_output&gt;</code></td>
        </tr>
        <tr>
        <td>integrator</td>
        <td>integration</td>
        <td><code>&lt;integration&gt;</code></td>
        </tr>
        <tr>
        <td>logcollector</td>
        <td>localfile</td>
        <td><code>&lt;localfile&gt;</code></td>
        </tr>
        <tr>
        <td>logcollector</td>
        <td>socket</td>
        <td><code>&lt;socket&gt;</code></td>
        </tr>
        <tr>
        <td>logcollector</td>
        <td>internal</td>
        <td>logcollector</td>
        </tr>
        <tr>
        <td>mail</td>
        <td>global</td>
        <td><code>&lt;global&gt;&lt;email...&gt;</code></td>
        </tr>
        <tr>
        <td>mail</td>
        <td>alerts</td>
        <td><code>&lt;email_alerts&gt;</code></td>
        </tr>
        <tr>
        <td>mail</td>
        <td>internal</td>
        <td>maild</td>
        </tr>
        <tr>
        <td>monitor</td>
        <td>internal</td>
        <td>monitord</td>
        </tr>
        <tr>
        <td>request</td>
        <td>remote</td>
        <td><code>&lt;remote&gt;</code></td>
        </tr>
        <tr>
        <td>request</td>
        <td>internal</td>
        <td>remoted</td>
        </tr>
        <tr>
        <td>syscheck</td>
        <td>syscheck</td>
        <td><code>&lt;syscheck&gt;</code></td>
        </tr>
        <tr>
        <td>syscheck</td>
        <td>rootcheck</td>
        <td><code>&lt;rootcheck&gt;</code></td>
        </tr>
        <tr>
        <td>syscheck</td>
        <td>internal</td>
        <td>syscheck, rootcheck</td>
        </tr>
        <tr>
        <td>wmodules</td>
        <td>wmodules</td>
        <td><code>&lt;wodle&gt;</code></td>
        </tr>
        </tbody>
        </table>
      required: true
      schema:
        type: string
        enum:
        - client
        - buffer
        - labels
        - internal
        - agentless
        - global
        - active_response
        - alerts
        - command
        - rules
        - decoders
        - auth
        - active-response
        - cluster
        - csyslog
        - integration
        - localfile
        - socket
        - remote
        - syscheck
        - rootcheck
        - wmodules
    decoder_name:
      in: path
      name: decoder_name
      description: Decoder name.
      required: true
      schema:
        type: string
        format: names
    description:
      in: query
      name: description
      description: Filters by policy description.
      schema:
        type: string
        format: alphanumeric
    directory:
      in: query
      name: directory
      description: Filters by directory.
      schema:
        type: string
    downloadFile:
      in: path
      name: file
      required: True
      description: File name to download.
      schema:
        type: string
        format: alphanumeric
    error:
      in: query
      name: error
      description: Filters by encountered errors.
      schema:
        type: integer
        format: int32
        minimum: 0
    fail:
      in: query
      name: fail
      description: Filters by failed checks.
      schema:
        type: integer
        format: int32
        minimum: 0
    fields:
      in: query
      name: fields
      description: List of fields affecting the operation.
      schema:
        type: array
        items:
          type: string
          format: names
    file:
      in: query
      name: file
      description: Filters by filename.
      schema:
        type: string
        format: alphanumeric
    full_path_filter:
      in: query
      name: file
      description: Filters by full path.
      schema:
        type: string
        format: paths
    file_name:
      in: path
      name: file_name
      description: Filename.
      required: true
      schema:
        type: string
        format: alphanumeric
    file_format:
      in: query
      name: format
      description: Select output format to return the file. JSON will format the file in JSON format and XML will return the XML raw file in a string.
      schema:
        type: string
        format: alphanumeric
    group_id:
      in: path
      name: group_id
      description: Group ID.
      required: true
      schema:
        $ref: '#/components/schemas/GroupId'
    agent_group:
      in: query
      name: group
      description: Filters by group of agents.
      schema:
        $ref: '#/components/schemas/GroupId'
    hash:
      in: query
      name: hash
      description: Select algorithm to generate the returned checksums.
      schema:
        type: string
        enum:
          - md5
          - sha1
          - sha224
          - sha256
          - sha384
          - sha512
          - blake2b
          - blake2s
          - sha3_224
          - sha3_256
          - sha3_384
          - sha3_512
    limit:
      in: query
      name: limit
      description: Maximum number of elements to return
      schema:
        type: integer
        format: int32
        default: 500
        minimum: 1
    list_agents:
      in: query
      name: list_agents
      description: List of agents IDs (separated by comma)
      required: true
      schema:
        type: array
        items:
          $ref: '#/components/schemas/AgentID'
    list_groups:
      in: query
      name: list_groups
      description: Array of group's IDs
      required: true
      schema:
        type: array
        items:
          $ref: '#/components/schemas/GroupId'
    list_policies:
      in: query
      name: list_policies
      description: Array of policy's IDs
      schema:
        type: array
        items:
          type: integer
          minLength: 1
          minimum: 2
          description: Policy ID.
    manager_host:
      in: query
      name: manager
      description: Filters by manager hostname which agents are connected to.
      schema:
        type: string
        format: alphanumeric
    name:
      in: query
      name: name
      description: Filters by agent name.
      schema:
        type: string
        format: alphanumeric
    sca_name:
      in: query
      name: name
      description: Filters by policy name.
      schema:
        type: string
    notchecked:
      in: query
      name: notchecked
      description: Filters by not checked.
      schema:
        type: integer
        format: int32
        minimum: 0
    offset:
      in: query
      name: offset
      description: First element to return in the collection
      schema:
        type: integer
        format: int32
        default: 0
        minimum: 0
    olderThanParam:
      in: query
      name: older_than
      description: |
        Filters out agents which time lapse from last keep alive signal is longer than specified. Time in seconds, ‘[n_days]d’, ‘[n_hours]h’, ‘[n_minutes]m’ or ‘[n_seconds]s’. For never_connected agents, uses the register date. For example, `7d`, `10s` and `10` are valid values. When no time unit is specified, seconds are used.
      schema:
        type: string
        format: timeframe
    pass:
      in: query
      name: pass
      description: Filters by passed checks.
      schema:
        type: integer
        format: int32
        minimum: 0
    pretty:
      in: query
      name: pretty
      description: Show results in human-readable format
      schema:
        type: boolean
        default: false
    process:
      in: query
      name: process
      description: Filters by process name.
      schema:
        type: string
        format: alphanumeric
    profile:
      in: query
      name: profile
      description: Filters by evaluated profile.
      schema:
        type: string
        format: alphanumeric
    policy_id:
      in: path
      name: policy_id
      description: Filters by policy id.
      required: true
      schema:
        type: string
        format: alphanumeric
    policy_id_rbac:
      in: path
      name: policy_id
      description: 'Specified a policy id'
      required: True
      schema:
        $ref: '#/components/schemas/Policy_id'
    policy_ids_rbac:
      in: query
      name: 'policy_ids'
      description: 'List of policy ids'
      schema:
        type: array
        items:
<<<<<<< HEAD
          $ref: '#/components/schemas/Policy_id'
    policy_name:
      in: query
      name: policy_name
      description: 'Specified and existent policy name'
      required: True
      schema:
        type: string
=======
          type: integer
          minLength: 1
          minimum: 2
          description: Policy ID.
>>>>>>> 5a76c02a
    purge:
      in: query
      name: purge
      description: Delete an agent from the key store
      schema:
        type: boolean
        default: false
    query:
      in: query
      name: q
      description: Query to filter results by. For example q=&quot;status=active&quot;
      schema:
        type: string
        format: query
    rationale:
      in: query
      name: rationale
      description: Filters by rationale.
      schema:
        type: string
        format: alphanumeric
    registry:
      in: query
      name: registry
      description: Filters by registry.
      schema:
        type: string
        format: alphanumeric
    references:
      in: query
      name: references
      description: Filters by references.
      schema:
        type: string
    remediation:
      in: query
      name: remediation
      description: Filters by remediation.
      schema:
        type: string
    result:
      in: query
      name: result
      description: Filters by result.
      schema:
        type: string
        format: alphanumeric
    role_id:
      in: path
      name: role_id
      description: 'Specified a role id'
      required: True
      schema:
<<<<<<< HEAD
        $ref: '#/components/schemas/Role_id'
    role_ids:
      in: query
      name: 'role_ids'
      description: 'List of role ids'
      schema:
        type: array
        items:
          $ref: '#/components/schemas/Role_id'
    role_name:
      in: query
      name: role_name
      description: 'Specified and existent role name'
      required: True
      schema:
        type: string
    rulesetPath:
      in: query
      name: path
      description: Filters by path.
      schema:
        type: string
        format: ruleset_path
=======
        type: integer
        minLength: 1
        minimum: 2
        description: Role ID.
>>>>>>> 5a76c02a
    score:
      in: query
      name: score
      description: Filters by final score.
      schema:
        type: integer
        format: int32
        minimum: 0
    search:
      in: query
      name: search
      description: |
        Looks for elements with the specified string. If want the complementary search, put a '-' at the
        beginning.
      schema:
        type: string
        format: search
    select:
      in: query
      name: select
      description: |
        Select which fields to return (separated by comma). Use '.' for nested fields. For example, "{field1: field2}" may be selected with "field1.field2".
      schema:
        type: array
        items:
          type: string
          format: names
    # It'd be more appropriate to be an array of strings, and separate the ascending or descending order in another param
    sort:
      in: query
      name: sort
      description: |
        Sorts the collection by a field or fields (separated by comma). Use +/- at the beginning to list in ascending or descending order.
        Use '.' for nested fields. For example, "{field1: field2}" may be selected with "field1.field2".
      schema:
        type: string
        format: sort
    statusAgentParam:
      in: query
      name: status
      description: Filters by agent status. Use commas to enter multiple statuses.
      schema:
        type: array
        items:
          type: string
          enum:
          - active
          - pending
          - never_connected
          - disconnected
        minItems: 1
    statusRLDParam:
      in: query
      name: status
      description: Filters by list status. Use commas to enter multiple statuses.
      schema:
        type: string
        enum:
        - enabled
        - disabled
        - all
        minItems: 1
    title:
      in: query
      name: title
      description: Filters by title.
      schema:
        type: string
        format: alphanumeric
    type_agents:
      in: query
      name: type
      description: Type of file.
      schema:
        type: array
        items:
          type: string
          enum:
          - conf
          - rootkit_files
          - rootkit_trojans
          - rcl
    type_syscollector:
      in: query
      name: type
      description: Type of network.
      schema:
        type: string
        format: alphanumeric
    typesys:
      in: query
      name: type
      description: Type of file.
      schema:
        type: string
    unknown:
      in: query
      name: unknown
      description: Filters by unknown results.
      schema:
        type: integer
        format: int32
    version:
      in: query
      name: version
      description: Filters by agents version.
      schema:
        type: string
        format: alphanumeric
    wait_for_complete:
      in: query
      name: wait_for_complete
      description: Disable timeout response
      schema:
        type: boolean
        default: false
    node_type:
      in: query
      name: type
      description: Filters by node type.
      schema:
        type: string
        enum:
        - worker
        - master
    node_id:
      in: path
      name: node_id
      description: Cluster node name.
      required: true
      schema:
        type: string
        format: names
    node_name:
      in: query
      name: node_name
      description: Filters by node name.
      schema:
        type: string
        format: names
    section:
      in: query
      name: section
      description: Indicates the wazuh configuration section
      schema:
        type: string
        enum:
        - active-response
        - agentless
        - alerts
        - auth
        - client
        - client_buffer
        - cluster
        - command
        - database_output
        - email_alerts
        - global
        - integration
        - labels
        - localfile
        - logging
        - remote
        - reports
        - rootcheck
        - ruleset
        - sca
        - socket
        - syscheck
        - syslog_output
        # Wodle sections
        - agent-key-polling
        - aws-s3
        - azure-logs
        - cis-cat
        - docker-listener
        - open-scap
        - osquery
        - syscollector
        - vulnerability-detector
    field:
      in: query
      name: field
      description: Indicates a section child, e.g, fields for rule section are include, decoder_dir, etc.
      schema:
        type: string
        format: names
    date:
      in: query
      name: date
      description: Selects the date for getting the statistical information. Format YYYY-MM-DD.
      schema:
        type: string
        format: date
    category:
      in: query
      name: category
      description: Filter by category of log.
      schema:
        type: string
        enum:
        - ossec-agentlessd
        - ossec-analysisd
        - ossec-authd
        - ossec-csyslogd
        - ossec-dbd
        - ossec-execd
        - ossec-integratord
        - ossec-maild
        - ossec-monitord
        - ossec-logcollector
        - ossec-remoted
        - ossec-reportd
        - ossec-rootcheck
        - ossec-syscheckd
        - ossec-testrule
        - sca
        - wazuh-db
        - wazuh-modulesd
        - wazuh-modulesd:agent-key-polling
        - wazuh-modulesd:aws-s3
        - wazuh-modulesd:azure-logs
        - wazuh-modulesd:ciscat
        - wazuh-modulesd:command
        - wazuh-modulesd:database
        - wazuh-modulesd:docker-listener
        - wazuh-modulesd:download
        - wazuh-modulesd:oscap
        - wazuh-modulesd:osquery
        - wazuh-modulesd:syscollector
        - wazuh-modulesd:vulnerability-detector
    type_log:
      in: query
      name: type_log
      description: Filters by log level.
      schema:
        type: string
        enum:
          - all
          - critical
          - debug
          - debug2
          - error
          - info
          - warning
    edit_files_path:
      in: query
      name: path
      description: Filepath to upload/delete file.
      required: true
      schema:
        type: string
        format: etc_file_path
    get_files_path:
      in: query
      name: path
      description: Filepath to return file.
      required: true
      schema:
        type: string
        format: etc_and_ruleset_file_path
    etc_and_ruleset_path:
      in: query
      name: path
      description: Path to return.
      schema:
        type: string
        format: etc_and_ruleset_path
    relative_path_filter:
      in: query
      name: path
      description: Filters by path
      schema:
        type: string
        format: etc_file_path
    overwrite:
      in: query
      name: overwrite
      description: If set to false, an exception will be raised when updating contents of an already existing filename.
      schema:
        type: boolean
        default: false
    group:
      in: query
      name: group
      description: Filters by rule group.
      schema:
        type: string
        format: alphanumeric
    level:
      in: query
      name: level
      description: Filters by rule level. Can be a single level (4) or an interval (2-4)
      schema:
        type: string
        format: range
    pci:
      in: query
      name: pci
      description: Filters by PCI requirement name.
      schema:
        type: string
        format: alphanumeric
    gdpr:
      in: query
      name: gdpr
      description: Filters by GDPR requirement.
      schema:
        type: string
        format: alphanumeric
    gpg13:
      in: query
      name: gpg13
      description: Filters by GPG13 requirement.
      schema:
        type: string
        format: alphanumeric
    hipaa:
      in: query
      name: hipaa
      description: Filters by HIPAA requirement.
      schema:
        type: string
        format: alphanumeric
    nist-800-53:
      in: query
      name: nist-800-53
      description: Filters by NIST-800-53 requirement.
      schema:
        type: string
        format: alphanumeric
    rule_id:
      in: path
      name: rule_id
      description: Filters by rule ID.
      required: true
      schema:
        type: integer
        format: int32
        minimum: 1
    rootcheck_status:
      in: query
      name: status
      description: Filter by scan status
      schema:
        type: string
        enum:
        - all
        - outstanding
        - solved
    cis:
      in: query
      name: cis
      description: Filters by CIS requirement.
      schema:
        type: string
        format: alphanumeric
    filetype:
      in: query
      name: type
      description: Filters by file type.
      schema:
        type: string
        enum:
        - file
        - registry
    summary:
      in: query
      name: summary
      description: Returns a summary grouping by filename.
      schema:
        type: boolean
        default: false
    md5:
      in: query
      name: md5
      description: Filters files with the specified MD5 checksum.
      schema:
        type: string
        format: hash
    sha1:
      in: query
      name: sha1
      description: Filters files with the specified SHA1 checksum.
      schema:
        type: string
        format: hash
    sha256:
      in: query
      name: sha256
      description: Filters files with the specified SHA256 checksum.
      schema:
        type: string
        format: hash
    hashfilter:
      in: query
      name: hash
      description: Filters files with the specified hash (md5, sha256 or sha1)
      schema:
        type: string
        format: hash
    ram.free:
      in: query
      name: ram.free
      description: Filters by ram.free.
      schema:
        type: integer
        format: int64
        minimum: 0
    ram.total:
      in: query
      name: ram.total
      description: Filters by ram.total.
      schema:
        type: integer
        format: int64
        minimum: 0
    cpu.cores:
      in: query
      name: cpu.cores
      description: Filters by cpu.cores.
      schema:
        type: integer
        format: int32
        minimum: 1
    cpu.mhz:
      in: query
      name: cpu.mhz
      description: Filters by cpu.mhz.
      schema:
        type: number
        format: float
        minimum: 1
    cpu.name:
      in: query
      name: cpu.name
      description: Filters by cpu.name.
      schema:
        type: string
    board_serial:
      in: query
      name: board_serial
      description: Filters by board_serial.
      schema:
        type: string
        format: alphanumeric
    proto:
      in: query
      name: proto
      description: Filters by IP protocol.
      schema:
        type: string
        format: alphanumeric
    address:
      in: query
      name: address
      description: Filters by IP address.
      schema:
        type: string
        format: alphanumeric
    broadcast:
      in: query
      name: broadcast
      description: Filters by broadcast direction.
      schema:
        type: string
        format: alphanumeric
    netmask:
      in: query
      name: netmask
      description: Filters by netmask.
      schema:
        type: string
        format: alphanumeric
    adapter:
      in: query
      name: adapter
      description: Filters by adapter.
      schema:
        type: string
        format: alphanumeric
    state:
      in: query
      name: state
      description: Filters by state.
      schema:
        type: string
        format: alphanumeric
    mtu:
      in: query
      name: mtu
      description: Filters by mtu.
      schema:
        type: integer
        format: int32
        minimum: 0
    tx.packets:
      in: query
      name: tx.packets
      description: Filters by tx.packets.
      schema:
        type: integer
        format: int32
        minimum: 0
    rx.packets:
      in: query
      name: rx.packets
      description: Filters by rx.packets.
      schema:
        type: integer
        format: int32
        minimum: 0
    tx.bytes:
      in: query
      name: tx.bytes
      description: Filters by tx.bytes.
      schema:
        type: integer
        format: int32
        minimum: 0
    rx.bytes:
      in: query
      name: rx.bytes
      description: Filters by rx.bytes.
      schema:
        type: integer
        format: int32
        minimum: 0
    tx.errors:
      in: query
      name: tx.errors
      description: Filters by tx.errors.
      schema:
        type: integer
        format: int32
        minimum: 0
    rx.errors:
      in: query
      name: rx.errors
      description: Filters by rx.errors.
      schema:
        type: integer
        format: int32
        minimum: 0
    tx.dropped:
      in: query
      name: tx.dropped
      description: Filters by tx.dropped.
      schema:
        type: integer
        format: int32
        minimum: 0
    rx.dropped:
      in: query
      name: rx.dropped
      description: Filters by rx.dropped.
      schema:
        type: integer
        format: int32
        minimum: 0
    iface:
      in: query
      name: iface
      description: Filters by network interface.
      schema:
        type: string
        format: alphanumeric
    gateway:
      in: query
      name: gateway
      description: Filters by network gateway.
      schema:
        type: string
        format: alphanumeric
    dhcp:
      in: query
      name: dhcp
      description: Filters by network dhcp (enabled or disabled).
      schema:
          $ref: '#/components/schemas/DHCPStatus'
    os.name:
      in: query
      name: os.name
      description: Filters by OS name.
      schema:
        type: string
        format: alphanumeric
    os.platform:
      in: query
      name: os.platform
      description: Filters by OS platform.
      schema:
        type: string
        format: alphanumeric
    architecture:
      in: query
      name: architecture
      description: Filters by architecture.
      schema:
        type: string
        format: alphanumeric
    os.version:
      in: query
      name: os.version
      description: Filters by OS version.
      schema:
        type: string
        format: alphanumeric
    release:
      in: query
      name: release
      description: Filters by release.
      schema:
        type: string
        format: alphanumeric
    vendor:
      in: query
      name: vendor
      description: Filters by vendor.
      schema:
        type: string
    pid:
      in: query
      name: pid
      description: Filters by pid.
      schema:
        type: string
        format: numbers
    protocol:
      in: query
      name: protocol
      description: Filters by protocol.
      schema:
        type: string
        format: alphanumeric
    list_filepath:
      in: query
      name: path
      description: List file path.
      required: true
      schema:
        type: string
        format: etc_path
    local.ip:
      in: query
      name: local.ip
      description: Filters by Local IP.
      schema:
        type: string
        format: alphanumeric
    local.port:
      in: query
      name: local.port
      description: Filters by Local Port.
      schema:
        type: string
        format: numbers
    remote.ip:
      in: query
      name: remote.ip
      description: Filters by Remote IP.
      schema:
        type: string
        format: alphanumeric
    tx_queue:
      in: query
      name: tx_queue
      description: Filters by tx_queue.
      schema:
        type: string
        format: numbers
    process_pid:
      in: query
      name: pid
      description: Filters by process pid.
      schema:
        type: string
        format: numbers
    process_state:
      in: query
      name: state
      description: Filters by process state.
      schema:
        type: string
        format: alphanumeric
    ppid:
      in: query
      name: ppid
      description: Filters by process parent pid.
      schema:
        type: string
        format: numbers
    egroup:
      in: query
      name: egroup
      description: Filters by process egroup.
      schema:
        type: string
        format: alphanumeric
    euser:
      in: query
      name: euser
      description: Filters by process euser.
      schema:
        type: string
        format: alphanumeric
    fgroup:
      in: query
      name: fgroup
      description: Filters by process fgroup.
      schema:
        type: string
        format: alphanumeric
    process_name:
      in: query
      name: name
      description: Filters by process name.
      schema:
        type: string
        format: alphanumeric
    nlwp:
      in: query
      name: nlwp
      description: Filters by process nlwp.
      schema:
        type: string
        format: numbers
    pgrp:
      in: query
      name: pgrp
      description: Filters by process pgrp.
      schema:
        type: string
        format: numbers
    priority:
      in: query
      name: priority
      description: Filters by process priority.
      schema:
        type: string
        format: numbers
    rgroup:
      in: query
      name: rgroup
      description: Filters by process rgroup.
      schema:
        type: string
        format: alphanumeric
    ruser:
      in: query
      name: ruser
      description: Filters by process ruser.
      schema:
        type: string
        format: alphanumeric
    sgroup:
      in: query
      name: sgroup
      description: Filters by process sgroup.
      schema:
        type: string
        format: alphanumeric
    suser:
      in: query
      name: suser
      description: Filters by process suser.
      schema:
        type: string
        format: alphanumeric
    package_version:
      in: query
      name: version
      description: Filters by version name.
      schema:
        type: string
    older_than:
      in: query
      name: older_than
      description: |
        Consider only agents which last keep alive is older than the specified time frame. For never_connected agents, register date is considered instead of last keep alive. For example, `7d`, `10s` and `10` are valid values. When no time unit is specified, seconds are assumed.
      schema:
        type: string
        format: timeframe
        default: 7d
    ip:
      in: query
      name: ip
      description: Filters by the IP used by the agent to communicate with the manager. If it's not available, it will have the same value as registerIP.
      schema:
        type: string
        format: alphanumeric
    registerIP:
      in: query
      name: registerIP
      description: Filters by the IP used when registering the agent.
      schema:
        type: string
        format: alphanumeric
    force_single_group:
      in: query
      name: force_single_group
      description: Wheter to append new group to current agent's group or replace it.
      schema:
        type: boolean
    wpk_repo:
      in: query
      name: wpk_repo
      description: WPK repository.
      schema:
        type: string
        format: path
    use_http:
      in: query
      name: use_http
      description: Use protocol http. If it's false use https. By default the value is set to false.
      schema:
        type: boolean
        default: false
    force:
      in: query
      name: force
      description: Force upgrade.
      schema:
        type: boolean
        default: false
    file_path:
      in: query
      name: file_path
      description: Path to the WPK file. The file must be on a folder on the Wazuh's installation directory (by default, <code>/var/ossec</code>).
      schema:
        type: string
        format: path
    installer:
      in: query
      name: installer
      description: Installation script.
      schema:
        type: string
        format: alphanumeric
    username:
      in: path
      name: username
      description: 'Specified an username'
      required: True
      schema:
        $ref: '#/components/schemas/Username'
    usernames:
      in: query
      name: usernames
      description: ID of an user.
      required: true
      schema:
        type: array
        items:
          $ref: '#/components/schemas/Username'


tags:
  - name: active-response
    description: 'Agents Active Response'
  - name: agents
    description: 'Agents management related operations'
  - name: ciscat
    description: 'Retrieve information from CIS-CAT scans.'
  - name: cluster
    description: 'Wazuh cluster and nodes management'
  - name: decoders
    description: 'Decoders management'
  - name: experimental
    description: 'Not ready for production endpoints. Use with caution'
  - name: lists
    description: 'CDB lists management'
  - name: manager
    description: 'Wazuh manager management'
  - name: overview
    description: 'Overwiew of Wazuh'
  - name: rootcheck
    description: 'Detection of rootkit, ports and hidden processes and many other scans.'
  - name: rules
    description: 'Rules management'
  - name: sca
    description: 'Policy monitoring'
  - name: security
    description: 'Roles administration and user authentication management'
  - name: syscheck
    description: 'File integrity monitoring.'
  - name: syscollector
    description: 'Syscollector information'

security:
  - jwt: []

paths:
  /:
    get:
      summary: 'Root-endpoint info'
      description: 'Returns various basic information about the API'
      operationId: api.controllers.default_controller.default_info
      responses:
        '200':
          description: 'API default info'
          content:
            application/json:
              schema:
                type: object
                properties:
                  data:
                    $ref: '#/components/schemas/BasicInfo'
              example:
                title: "Wazuh API"
                api_version: "v4.0.0"
                revision: 4000
                license_name: "GPL 2.0"
                license_url: "https://github.com/wazuh/wazuh/blob/master/LICENSE"
                hostname: "wazuh"
                timestamp: "2019-04-02T08:08:11+0000"

  /active-response:
    put:
      tags:
        - active-response
      summary: 'Run AR command in all agents'
      description: 'Runs an Active Response command on all agents'
      operationId: api.controllers.active_response_controller.run_command_all
      parameters:
        - $ref: '#/components/parameters/pretty'
        - $ref: '#/components/parameters/wait_for_complete'
      requestBody:
        content:
          application/json:
            schema:
              $ref: '#/components/schemas/ActiveResponseBody'
      responses:
        '200':
          description: 'Command sent to agents'
          content:
            application/json:
              schema:
                $ref: '#/components/schemas/ApiResponse'
              example:
                message: "Command sent to all agents."
        default:
          $ref: '#/components/responses/ResponseError'

  /active-response/{agent_id}:
    put:
      tags:
        - active-response
      summary: 'Run AR command in an agent'
      description: 'Runs an Active Response command on a specified agent'
      operationId: api.controllers.active_response_controller.run_command
      parameters:
        - $ref: '#/components/parameters/agent_id'
        - $ref: '#/components/parameters/pretty'
        - $ref: '#/components/parameters/wait_for_complete'
      requestBody:
        content:
          application/json:
            schema:
              $ref: '#/components/schemas/ActiveResponseBody'
      responses:
        '200':
          description: 'Command sent to agent'
          content:
            application/json:
              schema:
                $ref: '#/components/schemas/ApiResponse'
              example:
                message: "Command sent."
        default:
          $ref: '#/components/responses/ResponseError'

  /agents:
    delete:
      tags:
      - agents
      summary: Delete agents
      description: |
        Deletes agents, using a list of them or a criterion based on the status or time of the last connection.
      operationId: api.controllers.agents_controller.delete_agents
      parameters:
        - $ref: '#/components/parameters/pretty'
        - $ref: '#/components/parameters/wait_for_complete'
        - $ref: '#/components/parameters/list_agents'
        - $ref: '#/components/parameters/purge'
        - $ref: '#/components/parameters/statusAgentParam'
        - $ref: '#/components/parameters/older_than'
      responses:
        '200':
          description: Delete agents
          content:
            application/json:
              schema:
                allOf:
                - $ref: '#/components/schemas/ApiResponse'
                - type: object
                  properties:
                    data:
                      $ref: '#/components/schemas/AllItemsAffected'
              example:
                message: All selected agents were deleted
                data:
                  affected_agents:
                  - '003'
                  - '005'
                  older_than: 10s
                  total_affected_agents: 2
        default:
          $ref: '#/components/responses/ResponseError'
    get:
      tags:
      - agents
      summary: 'Get all agents'
      description: 'Returns a list with the available agents.'
      operationId: api.controllers.agents_controller.get_all_agents
      parameters:
        - $ref: '#/components/parameters/pretty'
        - $ref: '#/components/parameters/wait_for_complete'
        - $ref: '#/components/parameters/offset'
        - $ref: '#/components/parameters/limit'
        - $ref: '#/components/parameters/select'
        - $ref: '#/components/parameters/sort'
        - $ref: '#/components/parameters/search'
        - $ref: '#/components/parameters/statusAgentParam'
        - $ref: '#/components/parameters/query'
        - $ref: '#/components/parameters/olderThanParam'
        - $ref: '#/components/parameters/os.platform'
        - $ref: '#/components/parameters/os.version'
        - $ref: '#/components/parameters/os.name'
        - $ref: '#/components/parameters/manager_host'
        - $ref: '#/components/parameters/version'
        - $ref: '#/components/parameters/agent_group'
        - $ref: '#/components/parameters/node_name'
        - $ref: '#/components/parameters/name'
        - $ref: '#/components/parameters/ip'
        - $ref: '#/components/parameters/registerIP'
      responses:
        '200':
          description: 'List of agents or error description'
          content:
            application/json:
              schema:
                allOf:
                - $ref: '#/components/schemas/ApiResponse'
                - type: object
                  properties:
                    data:
                      allOf:
                        - $ref: '#/components/schemas/ListMetadata'
                        - type: object
                          properties:
                            items:
                              type: array
                              items:
                                $ref: '#/components/schemas/Agent'
              example:
                data:
                  totalItems: 7
                  items:
                  - status: active
                    configSum: ab73af41699f13fdd81903b5f23d8d00
                    group:
                    - default
                    name: agent1
                    mergedSum: f1a9e24e02ba4cc5ea80a9d3feb3bb9a
                    ip: 192.168.185.7
                    registerIP: any
                    manager: manager
                    node_name: node02
                    dateAdd: '2018-10-11T09:38:47Z'
                    version: Wazuh v3.8.0
                    lastKeepAlive: '2018-10-11T13:58:08Z'
                    os:
                      major: '16'
                      name: Ubuntu
                      uname: Linux |ubuntu |4.4.0-135-generic |#161-Ubuntu SMP Mon Aug 27 10:45:01
                        UTC 2018 |x86_64
                      platform: ubuntu
                      version: 16.04.5 LTS
                      codename: Xenial Xerus
                      arch: x86_64
                      minor: '04'
                    id: '001'
                  - status: active
                    name: manager
                    ip: 127.0.0.1
                    registerIP: 127.0.0.1
                    manager: manager
                    node_name: node01
                    dateAdd: '2018-10-11T09:37:23Z'
                    version: Wazuh v3.8.0
                    lastKeepAlive: '9999-12-31T23:59:59Z'
                    os:
                      major: '18'
                      name: Ubuntu
                      uname: Linux |manager |4.15.0-36-generic |#39-Ubuntu SMP Mon Sep 24 16:19:09
                        UTC 2018 |x86_64
                      platform: ubuntu
                      version: 18.04.1 LTS
                      codename: Bionic Beaver
                      arch: x86_64
                      minor: '04'
                    id: '000'
                  - status: never_connected
                    dateAdd: '2018-10-11T13:58:23Z'
                    name: NewHost_2
                    ip: 10.0.10.10
                    registerIP: any
                    id: '123'
                    node_name: unknown
                  - status: never_connected
                    dateAdd: '2018-10-11T13:58:22Z'
                    name: NewHost
                    ip: 10.0.0.9
                    registerIP: 10.0.0.9
                    id: '007'
                    node_name: unknown
                  - status: never_connected
                    dateAdd: '2018-10-11T13:58:10Z'
                    group:
                    - default
                    name: server001
                    ip: 10.0.0.62
                    registerIP: any
                    id: '002'
                    node_name: unknown
        default:
          $ref: '#/components/responses/ResponseError'
    post:
      tags:
      - agents
      summary: 'Add agent'
      description: 'Add a new agent.'
      operationId: api.controllers.agents_controller.add_agent
      parameters:
        - $ref: '#/components/parameters/pretty'
        - $ref: '#/components/parameters/wait_for_complete'

      requestBody:
        content:
          application/json:
              schema:
                properties:
                  name:
                    description: Agent name.
                    type: string
                  ip:
                    description: "If this is not included, the API will get the IP automatically. If you are behind a proxy, you must set the option behind_proxy_server to yes at api.yaml and make sure the proxy is setting HTTP header 'X-Forwarded-For' with origin IP address. Allowed values: IP, IP/NET, ANY"
                    type: string
                  force_time:
                    description: Remove the old agent with the same IP if disconnected since <force_time> seconds.
                    type: integer
                    minimum: 1
                required:
                - name
      responses:
        '200':
          description: 'Add an agent'
          content:
            application/json:
              schema:
                allOf:
                - $ref: '#/components/schemas/ApiResponse'
                - type: object
                  properties:
                    data:
                      $ref: '#/components/schemas/AgentIdKey'
              example:
                data:
                  id: "007"
                  key: MDA3IE5ld0hvc3QgMTAuMC4wLjkgZTk5MDE2ZTkzMjMyZDBjZDYyMGIyZTZmMTM2ZjMzMDQxMjY3M2E0NGRmOTNmODk1NzFjMGQyYzczY2VlYzRhZQ==
        default:
          $ref: '#/components/responses/ResponseError'

  /agents/{agent_id}:
    delete:
      tags:
        - agents
      summary: 'Delete an agent'
      description: 'Deletes an agent.'
      operationId: api.controllers.agents_controller.delete_agent
      parameters:
        - $ref: '#/components/parameters/pretty'
        - $ref: '#/components/parameters/wait_for_complete'
        - $ref: '#/components/parameters/agent_id'
        - $ref: '#/components/parameters/purge'
      responses:
        '200':
          description: 'Delete an agent'
          content:
            application/json:
              schema:
                allOf:
                - $ref: '#/components/schemas/ApiResponse'
                - type: object
                  properties:
                    data:
                      $ref: '#/components/schemas/ItemAffected'
              example:
                message: All selected agents were deleted
                data:
                  affected_agents:
                  - '008'
        default:
          $ref: '#/components/responses/ResponseError'
    get:
      tags:
        - agents
      summary: 'Get an agent'
      description: 'Returns various information from an agent.'
      operationId: api.controllers.agents_controller.get_agent
      parameters:
        - $ref: '#/components/parameters/pretty'
        - $ref: '#/components/parameters/wait_for_complete'
        - $ref: '#/components/parameters/agent_id'
        - $ref: '#/components/parameters/select'
      responses:
        '200':
          description: 'Get agent'
          content:
            application/json:
              schema:
                allOf:
                - $ref: '#/components/schemas/ApiResponse'
                - type: object
                  properties:
                    data:
                      $ref: '#/components/schemas/Agent'
              example:
                data:
                  configSum: "ab73af41699f13fdd81903b5f23d8d00"
                  dateAdd: '2018-10-11T09:37:23Z'
                  group:
                    - default
                  id: "002"
                  ip: "172.18.0.6"
                  lastKeepAlive: "2019-03-14T11:36:55Z"
                  manager: "9f393e777dfb"
                  mergedSum: "f8d49771911ed9d5c45b03a40babd065"
                  name: "176772c37776"
                  node_name: "worker1"
                  os:
                    arch: "x86_64"
                    codename: "Bionic Beaver"
                    major: "18"
                    minor: "04"
                    name: "Ubuntu"
                    platform: "ubuntu"
                    uname: "Linux |176772c37776 |4.15.0-46-generic |#49~16.04.1-Ubuntu SMP Tue Feb 12 17:45:24 UTC 2019 |x86_64"
                    version: "18.04.2 LTS"
                  registerIP: "172.18.0.6"
                  status: "active"
                  version: "Wazuh v3.8.2"
        default:
          $ref: '#/components/responses/ResponseError'

  /agents/{agent_id}/config/{component}/{configuration}:
    get:
      tags:
        - agents
      summary: 'Get active configuration'
      description: 'Returns the active configuration the agent is currently using. This can be different from the configuration present in the configuration file, if it has been modified and the agent has not been restarted yet.'
      operationId: api.controllers.agents_controller.get_agent_config
      parameters:
        - $ref: '#/components/parameters/pretty'
        - $ref: '#/components/parameters/wait_for_complete'
        - $ref: '#/components/parameters/agent_id'
        - $ref: '#/components/parameters/component'
        - $ref: '#/components/parameters/configuration'
      responses:
        '200':
          description: 'Get agent configuration'
          content:
            application/json:
              schema:
                allOf:
                - $ref: '#/components/schemas/ApiResponse'
                - type: object
                  properties:
                    data:
                      $ref: '#/components/schemas/AgentConfiguration'
              example:
                data:
                    localfile:
                      - logformat: command
                        command: df -P
                        alias: df -P
                        target:
                          - agent
                        frequency: 360
                      - logformat: full_command
                        command: netstat -tulpn | sed 's/\\([[:alnum:]]\\+\\)\\ \\+[[:digit:]]\\+\\ \\+[[:digit:]]\\+\\ \\+\\(.*\\):\\([[:digit:]]*\\)\\ \\+\\([0-9\\.\\:\\*]\\+\\).\\+\\ \\([[:digit:]]*\\/[[:alnum:]\\-]*\\).*/\\1 \\2 == \\3 == \\4 \\5/' | sort -k 4 -g | sed 's/ == \\(.*\\) ==/:\\1/' | sed 1,2d
                        alias: netstat listening ports
                        target:
                          - agent
                        frequency: 360
                      - logformat: full_command
                        command: last -n 20
                        alias: last -n 20
                        target:
                          - agent
                        frequency: 360
                      - file: /var/ossec/logs/active-responses.log
                        logformat: syslog
                        target:
                          - agent
                      - file: /var/log/auth.log
                        logformat: syslog
                        target:
                          - agent
                      - file: /var/log/syslog
                        logformat: syslog
                        target:
                          - agent
                      - file: /var/log/dpkg.log
                        logformat: syslog
                        target:
                          - agent
                      - file: /var/log/kern.log
                        logformat: syslog
                        target:
                          - agent
        default:
          $ref: '#/components/responses/ResponseError'

  /agents/{agent_id}/group:
    delete:
      tags:
        - agents
      summary: 'Removes agent from all groups'
      description: 'Removes the agent from all groups. The agent will automatically revert to the "default" group.'
      operationId: api.controllers.agents_controller.delete_agent_group
      parameters:
        - $ref: '#/components/parameters/pretty'
        - $ref: '#/components/parameters/wait_for_complete'
        - $ref: '#/components/parameters/agent_id'
      responses:
        '200':
          description: 'Remove the agent from all groups'
          content:
            application/json:
              schema:
                $ref: '#/components/schemas/ApiResponse'
              example:
                message: "Agent '012' removed from all groups. Assignment reverted to default."
        default:
          $ref: '#/components/responses/ResponseError'

  /agents/{agent_id}/group/is_sync:
    get:
      tags:
        - agents
      summary: 'Get agent configuration sync status'
      description: 'Returns whether the agent configuration has been synchronized with the agent or not. This can be useful to check after updating a group configuration.'
      operationId: api.controllers.agents_controller.get_sync_agent
      parameters:
        - $ref: '#/components/parameters/pretty'
        - $ref: '#/components/parameters/wait_for_complete'
        - $ref: '#/components/parameters/agent_id'
      responses:
        '200':
          description: 'Get agent sync'
          content:
            application/json:
              schema:
                allOf:
                  - $ref: '#/components/schemas/ApiResponse'
                  - type: object
                    properties:
                      data:
                        properties:
                          syncef:
                            type: boolean
              example:
                data:
                    synced: false
        default:
          $ref: '#/components/responses/ResponseError'

  /agents/{agent_id}/group/{group_id}:
    delete:
      tags:
        - agents
      summary: 'Remove an agent from a specific group'
      description: 'Removes an agent from a group. If the agent has multigroups, it will preserve all previous groups except the last one.'
      operationId: api.controllers.agents_controller.delete_agent_single_group
      parameters:
        - $ref: '#/components/parameters/pretty'
        - $ref: '#/components/parameters/wait_for_complete'
        - $ref: '#/components/parameters/agent_id'
        - $ref: '#/components/parameters/group_id'
      responses:
        '200':
          description: 'Remove agent from a group'
          content:
            application/json:
              schema:
                $ref: '#/components/schemas/ApiResponse'
              example:
                message: "Agent '004' removed from group 'dmz'."
        default:
          $ref: '#/components/responses/ResponseError'

    put:
      tags:
        - agents
      summary: 'Add agent group'
      description: 'Adds an agent to the specified group.'
      operationId: api.controllers.agents_controller.put_agent_single_group
      parameters:
        - $ref: '#/components/parameters/pretty'
        - $ref: '#/components/parameters/wait_for_complete'
        - $ref: '#/components/parameters/agent_id'
        - $ref: '#/components/parameters/group_id'
        - $ref: '#/components/parameters/force_single_group'
      responses:
        '200':
          description: 'Add agent to group'
          content:
            application/json:
              schema:
                $ref: '#/components/schemas/ApiResponse'
              example:
                message: "Group '004' already belongs to group 'dmz'."
        default:
          $ref: '#/components/responses/ResponseError'

  /agents/{agent_id}/key:
    get:
      tags:
        - agents
      summary: 'Get agent key'
      description: 'Returns the key of an agent.'
      operationId: api.controllers.agents_controller.get_agent_key
      parameters:
        - $ref: '#/components/parameters/pretty'
        - $ref: '#/components/parameters/wait_for_complete'
        - $ref: '#/components/parameters/agent_id'
      responses:
        '200':
          description: 'Get agent key'
          content:
            application/json:
              schema:
                allOf:
                  - $ref: '#/components/schemas/ApiResponse'
                  - type: object
                    properties:
                      data:
                        type: object
                        properties:
                          key:
                            type: string
                            description: Agent key.
              example:
                data:
                  key: MDA0IG1haW5fZGF0YWJhc2UgMTAuMC4wLjE1IDIzNGM1Y2MzZjhhNzA2OWY2ZGRjN2I0NDc1MWZmNmE1Zjg3MjExMTJiZWJhNmFhMWUyMDIzNWI4MTBjYWNiM2I=
        default:
          $ref: '#/components/responses/ResponseError'

  /agents/{agent_id}/restart:
    put:
      tags:
        - agents
      summary: 'Restart an agent'
      description: 'Restarts the specified agent.'
      operationId: api.controllers.agents_controller.put_restart_agent
      parameters:
        - $ref: '#/components/parameters/pretty'
        - $ref: '#/components/parameters/wait_for_complete'
        - $ref: '#/components/parameters/agent_id'
      responses:
        '200':
          description: 'Agent restarted'
          content:
            application/json:
              schema:
                allOf:
                - $ref: '#/components/schemas/ApiResponse'
                - type: object
                  properties:
                    data:
                      $ref: '#/components/schemas/ItemAffected'
                example:
                  message: All selected agents were restarted
                  data:
                    affected_items:
                      - "007"
        default:
          $ref: '#/components/responses/ResponseError'

  /agents/{agent_id}/upgrade:
    put:
      tags:
        - agents
      summary: 'Upgrade agent using online repository'
      description: 'Upgrade the agent using a WPK file from online repository.'
      operationId: api.controllers.agents_controller.put_upgrade_agent
      parameters:
        - $ref: '#/components/parameters/pretty'
        - $ref: '#/components/parameters/wait_for_complete'
        - $ref: '#/components/parameters/agent_id'
        - $ref: '#/components/parameters/wpk_repo'
        - $ref: '#/components/parameters/version'
        - $ref: '#/components/parameters/use_http'
        - $ref: '#/components/parameters/force'
      responses:
        '200':
          description: 'Agent upgraded'
          content:
            application/json:
              schema:
                $ref: '#/components/schemas/ApiResponse'
              example:
                message: "Upgrade procedure started"
        default:
          $ref: '#/components/responses/ResponseError'

  /agents/{agent_id}/upgrade_custom:
    put:
      tags:
        - agents
      summary: 'Upgrade agent using a custom file'
      description: 'Upgrade the agent using a local WPK file.'
      operationId: api.controllers.agents_controller.put_upgrade_custom_agent
      parameters:
        - $ref: '#/components/parameters/pretty'
        - $ref: '#/components/parameters/wait_for_complete'
        - $ref: '#/components/parameters/agent_id'
        - $ref: '#/components/parameters/file_path'
        - $ref: '#/components/parameters/installer'
      responses:
        '200':
          description: 'Agent upgraded'
          content:
            application/json:
              schema:
                $ref: '#/components/schemas/ApiResponse'
              example:
                message: "Installation started"
        default:
          $ref: '#/components/responses/ResponseError'

  /agents/{agent_name}:
    post:
      tags:
        - agents
      summary: 'Add agent (quick method)'
      description: 'Adds a new agent with name `agent_name`. This agent will use `any` as IP.'
      operationId: api.controllers.agents_controller.post_new_agent
      parameters:
        - $ref: '#/components/parameters/pretty'
        - $ref: '#/components/parameters/wait_for_complete'
        - $ref: '#/components/parameters/agent_name'
      responses:
        '200':
          description: 'Agent added'
          content:
            application/json:
              schema:
                allOf:
                - $ref: '#/components/schemas/ApiResponse'
                - type: object
                  properties:
                    data:
                      $ref: '#/components/schemas/AgentIdKey'
              example:
                data:
                  id: "008"
                  key: MDA4IG15TmV3QWdlbnQgYW55IDIyNGVmNmI4NjYyMDk5OTc5NzdiZWJhNDRmZTAyNDI0NjU2ZDM1NjhjNWJiZWI4Njk0M2JkMzdjZjA5YjZlM2M=
        default:
          $ref: '#/components/responses/ResponseError'

  /agents/{agent_id}/upgrade_result:
    get:
      tags:
        - agents
      summary: 'Get upgrade result from agent'
      description: 'Returns the upgrade result after updating an agent.'
      operationId: api.controllers.agents_controller.get_agent_upgrade
      parameters:
        - $ref: '#/components/parameters/pretty'
        - $ref: '#/components/parameters/wait_for_complete'
        - $ref: '#/components/parameters/agent_id'
        - in: query
          name: timeout
          description: Seconds to wait for the agent to respond.
          schema:
            type: integer
            format: int32
      responses:
        '200':
          description: 'Get agent upgrade result'
          content:
            application/json:
              schema:
                $ref: '#/components/schemas/ApiResponse'
              example:
                message: Agent upgraded successfully
        default:
          $ref: '#/components/responses/ResponseError'

  /agents/group/{group_id}:
    delete:
      tags:
        - agents
      summary: 'Remove multiple agents from a single group.'
      description: 'Removes multiple agents from a specified group.'
      operationId: api.controllers.agents_controller.delete_multiple_agent_group
      parameters:
        - $ref: '#/components/parameters/pretty'
        - $ref: '#/components/parameters/wait_for_complete'
        - $ref: '#/components/parameters/list_agents'
        - $ref: '#/components/parameters/group_id'
      responses:
        '200':
          description: 'Remove multiple agents from a single group.'
          content:
            application/json:
              schema:
                allOf:
                - $ref: '#/components/schemas/ApiResponse'
                - type: object
                  properties:
                    data:
                      $ref: '#/components/schemas/ItemAffected'
              example:
                message: All selected agents were removed from group dmz
                data:
                  affected_agents:
                  - '001'
                  - '002'
        default:
          $ref: '#/components/responses/ResponseError'

    put:
      tags:
        - agents
      summary: 'Add multiple agents to a group'
      description: 'Adds multiple agents to the specified group.'
      operationId: api.controllers.agents_controller.put_multiple_agent_group
      parameters:
        - $ref: '#/components/parameters/pretty'
        - $ref: '#/components/parameters/wait_for_complete'
        - $ref: '#/components/parameters/group_id'

      requestBody:
        content:
          application/json:
            schema:
              properties:
                ids:
                  description: List of agents ID.
                  type: array
                  items:
                    $ref: '#/components/schemas/AgentID'
      responses:
        '200':
          description: 'Add multiple agents to a group'
          content:
            application/json:
              schema:
                allOf:
                - $ref: '#/components/schemas/ApiResponse'
                - type: object
                  properties:
                    data:
                      $ref: '#/components/schemas/ItemAffected'
              example:
                message: All selected agents assigned to group dmz
                data:
                  affected_agents:
                  - '001'
                  - '002'
        default:
          $ref: '#/components/responses/ResponseError'

  /agents/groups:
    delete:
      tags:
        - agents
      summary: 'Delete a list of groups'
      description: Deletes multiple groups.
      operationId: api.controllers.agents_controller.delete_list_group
      parameters:
        - $ref: '#/components/parameters/pretty'
        - $ref: '#/components/parameters/wait_for_complete'
        - $ref: '#/components/parameters/list_groups'
      responses:
        '200':
          description: 'Remove multiple group of multiple agents'
          content:
            application/json:
              schema:
                allOf:
                - $ref: '#/components/schemas/ApiResponse'
                - type: object
                  properties:
                    data:
                      $ref: '#/components/schemas/AgentGroupDeleted'
              example:
                message: All selected groups were deleted
                data:
                  affected_groups:
                  - 'webserver'
                  - 'dataserver'
                  affected_agents:
                  - '002'
                  - '005'
                  - '003'
        default:
          $ref: '#/components/responses/ResponseError'

    get:
      tags:
        - agents
      summary: 'Get all groups'
      description: 'Returns a list containing basic information about each agent group such as number of agents belonging to the group and the checksums of the configuration and shared files.'
      operationId: api.controllers.agents_controller.get_list_group
      parameters:
        - $ref: '#/components/parameters/pretty'
        - $ref: '#/components/parameters/wait_for_complete'
        - $ref: '#/components/parameters/offset'
        - $ref: '#/components/parameters/limit'
        - $ref: '#/components/parameters/sort'
        - $ref: '#/components/parameters/search'
        - $ref: '#/components/parameters/hash'
      responses:
        '200':
          description: 'List all groups'
          content:
            application/json:
              schema:
                allOf:
                - $ref: '#/components/schemas/ApiResponse'
                - type: object
                  properties:
                    data:
                      allOf:
                        - $ref: '#/components/schemas/ListMetadata'
                        - type: object
                          properties:
                            items:
                              type: array
                              items:
                                $ref: '#/components/schemas/AgentGroup'
              example:
                data:
                  item:
                  - count: 2
                    name: default
                    mergedSum: f8d49771911ed9d5c45b03a40babd065
                    configSum: ab73af41699f13fdd81903b5f23d8d00
                  - count: 3
                    name: dmz
                    mergedSum: 220d6c5fc253f251827ee7487341c0fc
                    configSum: cfbae9ecc10eb15f1b4fc736de6758cc
                  - count: 0
                    name: pciserver
                    mergedSum: 220d6c5fc253f251827ee7487341c0fc
                    configSum: ab73af41699f13fdd81903b5f23d8d00
        default:
          $ref: '#/components/responses/ResponseError'

  /agents/groups/{group_id}:
    delete:
      tags:
        - agents
      summary: 'Delete group'
      description: 'Deletes a group. Agents that were assigned only to the deleted group will automatically revert to the "default" group.'
      operationId: api.controllers.agents_controller.delete_group
      parameters:
        - $ref: '#/components/parameters/pretty'
        - $ref: '#/components/parameters/wait_for_complete'
        - $ref: '#/components/parameters/group_id'
      responses:
        '200':
          description: 'Delete a group'
          content:
            application/json:
              schema:
                allOf:
                - $ref: '#/components/schemas/ApiResponse'
                - type: object
                  properties:
                    data:
                      $ref: '#/components/schemas/AgentGroupDeleted'
              example:
                message: All selected groups were deleted
                data:
                  affected_groups:
                  - 'dmz'
                  affected_agents:
                  - '001'
                  - '002'
        default:
          $ref: '#/components/responses/ResponseError'

    get:
      tags:
        - agents
      summary: 'Get agents in a group'
      description: 'Returns the list of agents that belongs to the specified group.'
      operationId: api.controllers.agents_controller.get_agent_in_group
      parameters:
        - $ref: '#/components/parameters/pretty'
        - $ref: '#/components/parameters/wait_for_complete'
        - $ref: '#/components/parameters/group_id'
        - $ref: '#/components/parameters/offset'
        - $ref: '#/components/parameters/limit'
        - $ref: '#/components/parameters/select'
        - $ref: '#/components/parameters/sort'
        - $ref: '#/components/parameters/search'
        - $ref: '#/components/parameters/statusAgentParam'
        - $ref: '#/components/parameters/query'
      responses:
        '200':
          description: 'List of agents or error description'
          content:
            application/json:
              schema:
                allOf:
                - $ref: '#/components/schemas/ApiResponse'
                - type: object
                  properties:
                    data:
                      allOf:
                        - $ref: '#/components/schemas/ListMetadata'
                        - type: object
                          properties:
                            items:
                              type: array
                              items:
                                $ref: '#/components/schemas/Agent'
              example:
                data:
                  totalItems: 3
                  items:
                  - os:
                      arch: x86_64
                      codename: Bionic Beaver
                      major: '18'
                      minor: '04'
                      name: Ubuntu
                      platform: ubuntu
                      uname: Linux |agent-1 |4.15.0-43-generic |#46-Ubuntu SMP Thu Dec 6 14:45:28 UTC 2018 |x86_64
                      version: 18.04.1 LTS
                    group:
                      - default
                      - dmz
                    lastKeepAlive: '2019-02-19T10:31:09Z'
                    ip: 172.17.0.201
                    manager: manager
                    status: active
                    version: Wazuh v3.8.2
                    dateAdd: '2019-02-19T10:25:42Z'
                    name: agent-1
                    configSum: ab73af41699f13fdd81903b5f23d8d00
                    registerIP: 172.17.0.201
                    node_name: node01
                    id: '001'
                    mergedSum: f8d49771911ed9d5c45b03a40babd065
                  - group:
                    - default
                    - dmz
                    status: never_connected
                    dateAdd: '2019-02-19T10:30:59Z'
                    name: server001
                    registerIP: 10.0.0.62
                    ip: 10.0.0.62
                    node_name: unknown
                    id: '002'
                  - group:
                    - dmz
                    ip: 10.0.0.15
                    status: never_connected
                    dateAdd: '2019-02-19T10:31:00Z'
                    name: main_database
                    registerIP: 10.0.0.15
                    node_name: unknown
                    id: '004'
        default:
          $ref: '#/components/responses/ResponseError'

    post:
      tags:
        - agents
      summary: 'Create a group'
      description: 'Creates a new group.'
      operationId: api.controllers.agents_controller.post_group
      parameters:
        - $ref: '#/components/parameters/pretty'
        - $ref: '#/components/parameters/wait_for_complete'
        - $ref: '#/components/parameters/group_id'
      responses:
        '200':
          description: 'Add new agent'
          content:
            application/json:
              schema:
                $ref: '#/components/schemas/ApiResponse'
              example:
                message: "Group 'pciserver' created"
        default:
          $ref: '#/components/responses/ResponseError'

  /agents/groups/{group_id}/configuration:
    get:
      tags:
        - agents
      summary: 'Get group configuration'
      description: 'Returns the group configuration defined in the `agent.conf` file.'
      operationId: api.controllers.agents_controller.get_group_config
      parameters:
        - $ref: '#/components/parameters/pretty'
        - $ref: '#/components/parameters/wait_for_complete'
        - $ref: '#/components/parameters/group_id'
        - $ref: '#/components/parameters/offset'
        - $ref: '#/components/parameters/limit'
      responses:
        '200':
          description: 'Get group configuration'
          content:
            application/json:
              schema:
                allOf:
                - $ref: '#/components/schemas/ApiResponse'
                - type: object
                  properties:
                    data:
                      allOf:
                        - $ref: '#/components/schemas/ListMetadata'
                        - type: object
                          properties:
                            items:
                              type: array
                              items:
                                $ref: '#/components/schemas/GroupConfiguration'
              example:
                data:
                  totalItems: 1
                  items:
                  - filters:
                      os: Linux
                  - config:
                      localfile:
                      - location: /var/log/linux.log
                      - log_format: syslog
        default:
          $ref: '#/components/responses/ResponseError'

    put:
      tags:
        - agents
      summary: 'Update group configuration'
      description: Update an specified group's configuration. This API call expects a full valid XML file with the shared configuration tags/syntax.
      operationId: api.controllers.agents_controller.put_group_config
      parameters:
        - $ref: '#/components/parameters/pretty'
        - $ref: '#/components/parameters/wait_for_complete'
        - $ref: '#/components/parameters/group_id'

      requestBody:
        required: true
        content:
          application/xml:
            schema:
              properties:
                tmp_file:
                  description: Updated file
                  type: string

      responses:
        '200':
          description: 'Upload configuration'
          content:
            application/json:
              schema:
                $ref: '#/components/schemas/ApiResponse'
              example:
                message: Agent configuration was updated successfully
        default:
          $ref: '#/components/responses/ResponseError'

  /agents/groups/{group_id}/files:
    get:
      tags:
        - agents
      summary: 'Get group files'
      description: 'Return the files placed under the group directory.'
      operationId: api.controllers.agents_controller.get_group_files
      parameters:
        - $ref: '#/components/parameters/pretty'
        - $ref: '#/components/parameters/wait_for_complete'
        - $ref: '#/components/parameters/group_id'
        - $ref: '#/components/parameters/offset'
        - $ref: '#/components/parameters/limit'
        - $ref: '#/components/parameters/sort'
        - $ref: '#/components/parameters/search'
        - $ref: '#/components/parameters/hash'
      responses:
        '200':
          description: 'Get group files'
          content:
            application/json:
              schema:
                allOf:
                - $ref: '#/components/schemas/ApiResponse'
                - type: object
                  properties:
                    data:
                      allOf:
                        - $ref: '#/components/schemas/ListMetadata'
                        - type: object
                          properties:
                            items:
                              type: array
                              items:
                                properties:
                                  filename:
                                    type: string
                                  hash:
                                    type: string
              example:
                data:
                  totalItems: 24
                  items:
                    - filename: agent.conf
                      hash: ab73af41699f13fdd81903b5f23d8d00
                    - filename: ar.conf
                      hash: 76d8be9b97d8eae4c239e530ee7e71c8
                    - filename: cis_apache2224_rcl.txt
                      hash: 3c2469443a08b01c454ca35558cb9fa6
                    - filename: cis_debian_linux_rcl.txt
                      hash: cc12fdba595817758f308024f61acb71
                    - filename: cis_mysql5-6_community_rcl.txt
                      hash: f5f770160baf596373e4f77f987cc422
                    - filename: cis_mysql5-6_enterprise_rcl.txt
                      hash: de9865c809f1555d537e5a49872eaf4c
                    - filename: cis_rhel5_linux_rcl.txt
                      hash: a3af38b3f81a48332c7bcd9cf8aa6eff
                    - filename: cis_rhel6_linux_rcl.txt
                      hash: bdcfa3ab90b553f8e5c84cfa9fd90289
                    - filename: cis_rhel7_linux_rcl.txt
                      hash: 039e579029e3edcf8241fb391f46b12f
                    - filename: cis_rhel_linux_rcl.txt
                      hash: 569cd8a2cc7527cc75f81f77098de461
                    - filename: cis_sles11_linux_rcl.txt,
                      hash: d86ee36d384930293cbcc83c8fb57c93
                    - filename: cis_sles12_linux_rcl.txt
                      hash: 6f58710fa8eef659dc782a3fa4699e33
                    - filename: cis_win2012r2_domainL1_rcl.txt
                      hash: 8819dfa3523933b113e27a85fc9e568d
                    - filename: cis_win2012r2_domainL2_rcl.txt
                      hash: e8a2c7ab57bc8102b237f061b8f82dce
                    - filename: cis_win2012r2_memberL1_rcl.txt
                      hash: 38c88156d03af9372efd620e6e57d473
                    - filename: cis_win2012r2_memberL2_rcl.txt
                      hash: c4b62b3e01b5f5634a9719eb8a104028
                    - filename: merged.mg
                      hash: f8d49771911ed9d5c45b03a40babd065
                    - filename: rootkit_files.txt
                      hash: e5ddcac443143cef6237d5f9b8d48585
                    - filename:  rootkit_trojans.txt
                      hash: 6bcf7016d3e6b4c7faa62cf265c24dcc
                    - filename: system_audit_rcl.txt
                      hash: be69b84dd5ee73200bb903a46270e18c
                    - filename: system_audit_ssh.txt
                      hash: 407c1f5e103f0cb58249eb7252a84797
                    - filename: win_applications_rcl.txt
                      hash: 0a4ad12c8145aca8a28d31de5c448b48
                    - filename: win_audit_rcl.txt
                      hash: 92d8011facc8b921ece301ea4ce6a616
                    - filename: win_malware_rcl.txt
                      hash: 6a8d3c63a0e77dea35aaed3ee2cca3a1
        default:
          $ref: '#/components/responses/ResponseError'

  /agents/groups/{group_id}/files/{file_name}/json:
    get:
      tags:
        - agents
      summary: 'Get a file in group'
      description: 'Returns the contents of the specified group file parsed to JSON.'
      operationId: api.controllers.agents_controller.get_group_file_json
      parameters:
        - $ref: '#/components/parameters/pretty'
        - $ref: '#/components/parameters/wait_for_complete'
        - $ref: '#/components/parameters/group_id'
        - $ref: '#/components/parameters/file_name'
        - $ref: '#/components/parameters/type_agents'
      responses:
        '200':
          description: 'Get group file in json format'
          content:
            application/json:
              schema:
                allOf:
                - $ref: '#/components/schemas/ApiResponse'
                - type: object
                  properties:
                    data:
                      allOf:
                        - $ref: '#/components/schemas/ListMetadata'
                        - type: object
                          description: "The output format depends on the type of file that has been requested: rootkit file, rootkit trojans or rcl."
              example:
                data:
                  vars:
                  controls:
                    - condition: all required
                      name: CIS - Testing against the CIS Debian Linux Benchmark v1
                      reference: CIS_Debian_Benchmark_v1.0pdf
                      checks:
                        - f:/etc/debian_version
                    - name: "CIS - Debian Linux - 1.4 - Robust partition scheme - /tmp is not on its own partition"
                      condition: "any"
                      reference: "https://benchmarks.cisecurity.org/tools2/linux/CIS_Debian_Benchmark_v1.0.pdf"
                      checks:
                        - "f:/etc/fstab -> !r:/tmp;"
        default:
          $ref: '#/components/responses/ResponseError'

  /agents/groups/{group_id}/files/{file_name}/xml:
    get:
      tags:
        - agents
      summary: 'Get a file in group'
      description: 'Returns the contents of the specified group file parsed to XML.'
      operationId: api.controllers.agents_controller.get_group_file_xml
      parameters:
        - $ref: '#/components/parameters/pretty'
        - $ref: '#/components/parameters/wait_for_complete'
        - $ref: '#/components/parameters/group_id'
        - $ref: '#/components/parameters/file_name'
        - $ref: '#/components/parameters/type_agents'
      responses:
        '200':
          description: 'Get group file in xml format'
          content:
            application/xml:
              schema:
                type: string
        default:
          $ref: '#/components/responses/ResponseError'

  /agents/groups/{group_id}/files/{file_name}:
    put:
      tags:
        - agents
      summary: 'Upload file into a group'
      operationId: api.controllers.agents_controller.put_group_file
      parameters:
        - $ref: '#/components/parameters/pretty'
        - $ref: '#/components/parameters/wait_for_complete'
        - $ref: '#/components/parameters/group_id'
        - $ref: '#/components/parameters/file_name'

      requestBody:
        required: true
        content:
          application/xml:
            schema:
              properties:
                tmp_file:
                  description: Updated file
                  type: string

      responses:
        '200':
          description: 'Post group file'
          content:
            application/json:
              schema:
                $ref: '#/components/schemas/ApiResponse'
              example:
                message: Agent configuration was updated successfully
        default:
          $ref: '#/components/responses/ResponseError'

  /agents/insert:
    post:
      tags:
        - agents
      summary: 'Add an agent specifying all its basic properties'
      description: 'Adds an agent specifying its name, ID and IP. If an agent with the same ID already exists, replace it using `force` parameter.'
      operationId: api.controllers.agents_controller.insert_agent
      parameters:
        - $ref: '#/components/parameters/pretty'
        - $ref: '#/components/parameters/wait_for_complete'
      requestBody:
        content:
          application/json:
              schema:
                properties:
                  id:
                    $ref: '#/components/schemas/AgentID'
                  key:
                    type: string
                    maxLength: 64
                    minLength: 64
                    format: wazuh_key
                    description: Key to use when communicating with the manager. The agent must have the same key on its `client.keys` file.
                  name:
                    description: Agent name.
                    type: string
                    format: names
                  ip:
                    description: "If this is not included, the API will get the IP automatically. If you are behind a proxy, you must set the option behind_proxy_server to yes at api.yaml and make sure the proxy is setting HTTP header 'X-Forwarded-For' with origin IP address. Allowed values: IP, IP/NET, ANY"
                    type: string
                    format: alphanumeric
                  force_time:
                    description: Remove the old agent with the same IP if disconnected since <force_time> seconds.
                    type: integer
                    format: int32
                required:
                  - name
              example:
                name: NewHost_2
                ip: 10.0.10.11
                id: "123"
                key: 1abcdefghijklmnopqrstuvwxyzabcdefghijklmnopqrstuvwxyzabcdefghi64
      responses:
        '200':
          description: 'Get group file'
          content:
            application/json:
              schema:
                allOf:
                - $ref: '#/components/schemas/ApiResponse'
                - type: object
                  properties:
                    data:
                      $ref: '#/components/schemas/AgentIdKey'
              example:
                data:
                  id: 123
                  key: MTIzIE5ld0hvc3RfMiAxMC4wLjEwLjEwIDFhYmNkZWZnaGlqa2xtbm9wcXJzdHV2d3h5emFiY2RlZmdoaWprbG1ub3BxcnN0dXZ3eHl6YWJjZGVmZ2hpNjQ=
        default:
          $ref: '#/components/responses/ResponseError'

  /agents/name/{agent_name}:
    get:
      tags:
        - agents
      summary: 'Get an agent by its name'
      description: 'Returns various information from an agent called :agent_name.'
      operationId: api.controllers.agents_controller.get_agent_by_name
      parameters:
        - $ref: '#/components/parameters/pretty'
        - $ref: '#/components/parameters/wait_for_complete'
        - $ref: '#/components/parameters/agent_name'
        - $ref: '#/components/parameters/select'
      responses:
        '200':
          description: 'Get agent'
          content:
            application/json:
              schema:
                allOf:
                - $ref: '#/components/schemas/ApiResponse'
                - type: object
                  properties:
                    data:
                      $ref: '#/components/schemas/Agent'
              example:
                data:
                  ip: 10.0.0.9
                  status: never_connected
                  dateAdd: "2019-02-19T10:31:12Z"
                  name: NewHost
                  registerIP: 10.0.0.9
                  node_name: unknown
                  id: "007"
        default:
          $ref: '#/components/responses/ResponseError'

  /agents/no_group:
    get:
      tags:
        - agents
      summary: 'Get agents without group'
      description: 'Returns a list with the available agents without group.'
      operationId: api.controllers.agents_controller.get_agent_no_group
      parameters:
        - $ref: '#/components/parameters/pretty'
        - $ref: '#/components/parameters/wait_for_complete'
        - $ref: '#/components/parameters/offset'
        - $ref: '#/components/parameters/limit'
        - $ref: '#/components/parameters/select'
        - $ref: '#/components/parameters/sort'
        - $ref: '#/components/parameters/search'
        - $ref: '#/components/parameters/query'
      responses:
        '200':
          description: 'Get agents without group'
          content:
            application/json:
              schema:
                allOf:
                - $ref: '#/components/schemas/ApiResponse'
                - type: object
                  properties:
                    data:
                      allOf:
                        - $ref: '#/components/schemas/ListMetadata'
                        - type: object
                          properties:
                            items:
                              type: array
                              items:
                                $ref: '#/components/schemas/Agent'
              example:
                data:
                  totalItems: 3
                  items:
                    - ip: 10.0.0.20
                      status: never_connected
                      dateAdd: "2019-02-19T10:31:00Z"
                      name: server002
                      registerIP: 10.0.0.20
                      node_name: unknown
                      id: "006"
                    - ip: 10.0.0.9
                      status: never_connected
                      dateAdd: "2019-02-19T10:31:12Z"
                      name: NewHost
                      registerIP: 10.0.0.9
                      node_name: unknown
                      id: "007"
                    - ip: 10.0.10.10
                      status: never_connected
                      dateAdd: "2019-02-19T10:31:13Z"
                      name: NewHost_2
                      registerIP: 10.0.10.10
                      node_name: unknown
                      id: "123"
        default:
          $ref: '#/components/responses/ResponseError'

  /agents/outdated:
    get:
      tags:
        - agents
      summary: 'Get outdated agents'
      description: 'Returns the list of outdated agents.'
      operationId: api.controllers.agents_controller.get_agent_outdated
      parameters:
        - $ref: '#/components/parameters/pretty'
        - $ref: '#/components/parameters/wait_for_complete'
        - $ref: '#/components/parameters/offset'
        - $ref: '#/components/parameters/limit'
        - $ref: '#/components/parameters/sort'
        - $ref: '#/components/parameters/query'
      responses:
        '200':
          description: 'Get outdated agents'
          content:
            application/json:
              schema:
                allOf:
                - $ref: '#/components/schemas/ApiResponse'
                - type: object
                  properties:
                    data:
                      allOf:
                        - $ref: '#/components/schemas/ListMetadata'
                        - type: object
                          properties:
                            items:
                              type: array
                              items:
                                $ref: '#/components/schemas/AgentSimpleResponse'
              example:
                data:
                  totalItems: 2
                  items:
                    - version: Wazuh v3.0.0
                      id: "003"
                      name: main_database
                    - version: Wazuh v3.0.0
                      id: "004"
                      name: dmz002
        default:
          $ref: '#/components/responses/ResponseError'

  /agents/restart:
    put:
      tags:
      - agents
      summary: 'Restart a list of agents'
      operationId: api.controllers.agents_controller.restart_list_agents
      parameters:
        - $ref: '#/components/parameters/pretty'
        - $ref: '#/components/parameters/wait_for_complete'

      requestBody:
        content:
          application/json:
            schema:
              properties:
                ids:
                  description: Array of agent ID's.
                  type: array
                  items:
                    $ref: '#/components/schemas/AgentID'

      responses:
        '200':
          description: Agents restarted
          content:
            application/json:
              schema:
                allOf:
                - $ref: '#/components/schemas/ApiResponse'
                - type: object
                  properties:
                    data:
                      $ref: '#/components/schemas/ItemAffected'
                example:
                  message: All selected agents were restarted
                  data:
                    affected_agents:
                    - '002'
                    - '004'
        default:
          $ref: '#/components/responses/ResponseError'

    post:
      tags:
      - agents
      summary: 'Restarts all agents'
      operationId: api.controllers.agents_controller.restart_all_agents
      parameters:
        - $ref: '#/components/parameters/pretty'
        - $ref: '#/components/parameters/wait_for_complete'
      responses:
        '200':
          description: Agents restarted
          content:
            application/json:
              schema:
                $ref: '#/components/schemas/ApiResponse'
              example:
                message: "Restarting all agents"
        default:
          $ref: '#/components/responses/ResponseError'

  /agents/stats/distinct:
    get:
      tags:
        - agents
      summary: 'Get distinct fields in agents'
      description: 'Returns all the different combinations that agents have for the selected fields. It also indicates the total number of agents that have each combination.'
      operationId: api.controllers.agents_controller.get_agent_fields
      parameters:
        - $ref: '#/components/parameters/pretty'
        - $ref: '#/components/parameters/wait_for_complete'
        - $ref: '#/components/parameters/offset'
        - $ref: '#/components/parameters/limit'
        - $ref: '#/components/parameters/sort'
        - $ref: '#/components/parameters/search'
        - $ref: '#/components/parameters/fields'
        - $ref: '#/components/parameters/select'
        - $ref: '#/components/parameters/query'
      responses:
        '200':
          description: 'Get fields in agents'
          content:
            application/json:
              schema:
                allOf:
                - $ref: '#/components/schemas/ApiResponse'
                - type: object
                  properties:
                    data:
                      allOf:
                        - $ref: '#/components/schemas/ListMetadata'
                        - type: object
                          properties:
                            items:
                              type: array
                              items:
                                properties:
                                  os:
                                    properties:
                                      platform:
                                        type: string
                                        nullable: true
                                      version:
                                        type: string
                                        nullable: true
                                      name:
                                        type: string
                                        nullable: true
                                  count:
                                    type: integer
              example:
                data:
                  totalItems: 7
                  items:
                    - os:
                        platform: ubuntu
                      count: 2
                    - count: 5
        default:
          $ref: '#/components/responses/ResponseError'

  /agents/summary:
    get:
      tags:
        - agents
      summary: 'Get agents summary'
      description: 'Returns a summary of the available agents.'
      operationId: api.controllers.agents_controller.get_agent_summary
      parameters:
        - $ref: '#/components/parameters/pretty'
        - $ref: '#/components/parameters/wait_for_complete'
      responses:
        '200':
          description: 'Get summary of agents'
          content:
            application/json:
              schema:
                allOf:
                - $ref: '#/components/schemas/ApiResponse'
                - type: object
                  properties:
                    data:
                      $ref: '#/components/schemas/AgentsSummary'
              example:
                data:
                  total: 7
                  active: 2
                  disconnected: 0
                  never_connected: 5
                  pending: 0
        default:
          $ref: '#/components/responses/ResponseError'

  /agents/summary/os:
    get:
      tags:
        - agents
      summary: 'Get OS summary'
      description: 'Returns a summary of the OS.'
      operationId: api.controllers.agents_controller.get_agent_summary_os
      parameters:
        - $ref: '#/components/parameters/pretty'
        - $ref: '#/components/parameters/wait_for_complete'
        - $ref: '#/components/parameters/offset'
        - $ref: '#/components/parameters/limit'
        - $ref: '#/components/parameters/sort'
        - $ref: '#/components/parameters/search'
        - $ref: '#/components/parameters/query'
      responses:
        '200':
          description: 'Get summary of agents OS'
          content:
            application/json:
              schema:
                allOf:
                - $ref: '#/components/schemas/ApiResponse'
                - type: object
                  properties:
                    data:
                      allOf:
                        - $ref: '#/components/schemas/ListMetadata'
                        - type: object
                          properties:
                            items:
                              description: List of Operating system platforms.
                              type: array
                              items:
                                type: string
              example:
                data:
                  totalItems: 1
                  items:
                    - ubuntu
        default:
          $ref: '#/components/responses/ResponseError'

  /ciscat/{agent_id}/results:
    get:
      tags:
      - ciscat
      summary: 'Get CIS-CAT results from an agent'
      description: "Returns the agent's ciscat results info."
      operationId: api.controllers.ciscat_controller.get_agents_ciscat_results
      parameters:
        - $ref: '#/components/parameters/pretty'
        - $ref: '#/components/parameters/wait_for_complete'
        - $ref: '#/components/parameters/agent_id'
        - $ref: '#/components/parameters/offset'
        - $ref: '#/components/parameters/limit'
        - $ref: '#/components/parameters/sort'
        - $ref: '#/components/parameters/search'
        - $ref: '#/components/parameters/select'
        - $ref: '#/components/parameters/benchmark'
        - $ref: '#/components/parameters/profile'
        - $ref: '#/components/parameters/pass'
        - $ref: '#/components/parameters/fail'
        - $ref: '#/components/parameters/error'
        - $ref: '#/components/parameters/notchecked'
        - $ref: '#/components/parameters/unknown'
        - $ref: '#/components/parameters/score'

      responses:
        '200':
          description: 'List of agents or error description'
          content:
            application/json:
              schema:
                allOf:
                - $ref: '#/components/schemas/ApiResponse'
                - type: object
                  properties:
                    data:
                      allOf:
                        - $ref: '#/components/schemas/ListMetadata'
                        - type: object
                          properties:
                            items:
                              type: array
                              items:
                                $ref: '#/components/schemas/CiscatResults'
              example:
                data:
                  totalItems: 2
                  items:
                  - profile: xccdf_org.cisecurity.benchmarks_profile_Level_2_-_Server
                    score: 57
                    error: 0
                    scan:
                      id: 1406741147
                      time: "2018-09-06T07:50:15.632Z"
                    fail: 79
                    benchmark: CIS Ubuntu Linux 16.04 LTS Benchmark
                    pass: 104
                    notchecked: 36
                    unknown: 1
                  - profile: xccdf_org.cisecurity.benchmarks_profile_Level_1_-_Workstation
                    score: 64
                    error: 0
                    scan:
                      id: 1406741147
                      time: "2018-09-06T07:50:52.630Z"
                    fail: 53
                    benchmark: CIS Ubuntu Linux 16.04 LTS Benchmark
                    pass: 96
                    notchecked: 71
                    unknown: 0
        default:
          $ref: '#/components/responses/ResponseError'

  /cluster/node:
    get:
      tags:
      - cluster
      summary: Get information about the local node.
      description: Returns basic information about the cluster node receiving the request.
      operationId: api.controllers.cluster_controller.get_cluster_node
      parameters:
        - $ref: '#/components/parameters/pretty'
        - $ref: '#/components/parameters/wait_for_complete'
      responses:
        '200':
          description: 'Node basic information'
          content:
            application/json:
              schema:
                allOf:
                - $ref: '#/components/schemas/ApiResponse'
                - type: object
                  properties:
                    data:
                      properties:
                        node:
                          description: Node name.
                          type: string
                        cluster:
                          description: Cluster name the node belongs to.
                          type: string
                        type:
                          description: Node type.
                          type: string
              example:
                data:
                  node: "node02"
                  cluster: "wazuh"
                  type: "worker"
        default:
          $ref: '#/components/responses/ResponseError'

  /cluster/nodes:
    get:
      tags:
      - cluster
      summary: Get information about all nodes in the cluster.
      description: Returns a list containing all connected nodes in the cluster.
      operationId: api.controllers.cluster_controller.get_cluster_nodes
      parameters:
        - $ref: '#/components/parameters/pretty'
        - $ref: '#/components/parameters/wait_for_complete'
        - $ref: '#/components/parameters/offset'
        - $ref: '#/components/parameters/limit'
        - $ref: '#/components/parameters/sort'
        - $ref: '#/components/parameters/search'
        - $ref: '#/components/parameters/select'
        - $ref: '#/components/parameters/node_type'
      responses:
        '200':
          description: 'List of connected nodes'
          content:
            application/json:
              schema:
                allOf:
                - $ref: '#/components/schemas/ApiResponse'
                - type: object
                  properties:
                    data:
                      allOf:
                        - $ref: '#/components/schemas/ListMetadata'
                        - type: object
                          properties:
                            items:
                              type: array
                              items:
                                $ref: '#/components/schemas/ClusterNode'
              example:
                data:
                  totalItems: 2
                  items:
                    - name: "node02"
                      type: "worker"
                      version: "3.9.0"
                      ip: "172.17.0.101"
                    - name: "node01"
                      type: "master"
                      version: "3.9.0"
                      ip: "172.17.0.100"
        default:
          $ref: '#/components/responses/ResponseError'

  /cluster/nodes/{node_id}:
    get:
      tags:
      - cluster
      summary: Get information about a specified node.
      description: Returns information about a specified node in the cluster.
      operationId: api.controllers.cluster_controller.get_cluster_node_info
      parameters:
        - $ref: '#/components/parameters/pretty'
        - $ref: '#/components/parameters/wait_for_complete'
        - $ref: '#/components/parameters/select'
        - $ref: '#/components/parameters/node_id'
      responses:
        '200':
          description: 'Node information'
          content:
            application/json:
              schema:
                allOf:
                - $ref: '#/components/schemas/ApiResponse'
                - type: object
                  properties:
                    data:
                      $ref: '#/components/schemas/ClusterNode'
              example:
                data:
                  name: "node02"
                  type: "worker"
                  version: "3.9.0"
                  ip: "172.17.0.101"
        default:
          $ref: '#/components/responses/ResponseError'

  /cluster/healthcheck:
    get:
      tags:
      - cluster
      summary: Show cluster healthcheck
      description: Returns cluster healthcheck information such as last keep alive, last synchronization time and number of agents reporting on each node.
      operationId: api.controllers.cluster_controller.get_healthcheck
      parameters:
        - $ref: '#/components/parameters/pretty'
        - $ref: '#/components/parameters/wait_for_complete'
      responses:
        '200':
          description: Health information
          content:
            application/json:
              schema:
                allOf:
                - $ref: '#/components/schemas/ApiResponse'
                - type: object
                  properties:
                    data:
                      $ref: '#/components/schemas/Healthcheck'
              example:
                data:
                  n_connected_nodes: 2
                  nodes:
                    node01:
                      info:
                        ip: "172.17.0.100"
                        version: "3.9.0"
                        type: "master"
                        totalActiveAgents: 2
                    node02:
                      info:
                        ip: "172.17.0.101"
                        version: "3.9.0"
                        type: "worker"
                        totalActiveAgents: 5
                      status:
                        last_sync_agentinfo:
                          date_start_master: "2019-01-11T18:52:57.72Z"
                          date_end_master: "2019-01-11T18:52:57.73Z"
                          total_agentinfo: 1
                        sync_integrity_free: true
                        last_sync_agentgroups:
                          date_end_master: "2019-01-11T18:52:51.56Z"
                          total_agentgroups: 0
                          date_start_master: "2019-01-11T18:52:51.56Z"
                        last_sync_integrity:
                          total_files:
                            shared: 2
                            missing: 4
                            extra_valid: 0
                            extra: 0
                          date_end_master: "2019-01-11T18:52:45.47Z"
                          date_start_master: "2019-01-11T18:52:44.36Z"
                        last_keep_alive: "2019-01-11T18:52:16.66Z"
                        sync_agentinfo_free: true
                        sync_extravalid_free: true
        default:
          $ref: '#/components/responses/ResponseError'

  /cluster/healthcheck/{node_id}:
    get:
      tags:
      - cluster
      summary: Show a specified node's healthcheck information
      description: Returns cluster healthcheck information of an specified node.
      operationId: api.controllers.cluster_controller.get_healthcheck_node
      parameters:
        - $ref: '#/components/parameters/pretty'
        - $ref: '#/components/parameters/wait_for_complete'
        - $ref: '#/components/parameters/node_id'
      responses:
        '200':
          description: Node health information
          content:
            application/json:
              schema:
                allOf:
                - $ref: '#/components/schemas/ApiResponse'
                - type: object
                  properties:
                    data:
                      $ref: '#/components/schemas/Healthcheck'
              example:
                data:
                  info:
                    ip: "172.17.0.101"
                    version: "3.9.0"
                    type: "worker"
                    totalActiveAgents: 5
                  status:
                    - type: "Agent status"
                      date_start: "2019-01-11T18:52:57.72Z"
                      date_end: "2019-01-11T18:52:57.73Z"
                      synchronized_files: 4
                      free: true
                    - type: "Extra valid"
                      date_start: "2019-01-11T18:52:57.72Z"
                      date_end: "2019-01-11T18:52:57.73Z"
                      synchronized_files: 4
                      free: true
                    - type: "Integrity"
                      date_start: "2019-01-11T18:52:57.72Z"
                      date_end: "2019-01-11T18:52:57.73Z"
                      synchronized_files:
                        shared: 5
                        missing: 4
                        extra_valid: 0
                        extra: 0
                      free: true
                    - type: "Last keep alive"
                      date_start: "2019-01-11T18:52:57.72Z"
                      date_end: "2019-01-11T18:52:57.73Z"
        default:
          $ref: '#/components/responses/ResponseError'

  /cluster/status:
    get:
      tags:
      - cluster
      summary: Get cluster status
      description: Returns information about the cluster status.
      operationId: api.controllers.cluster_controller.get_status
      parameters:
        - $ref: '#/components/parameters/pretty'
        - $ref: '#/components/parameters/wait_for_complete'
      responses:
        '200':
          description: 'Cluster status'
          content:
            application/json:
              schema:
                allOf:
                - $ref: '#/components/schemas/ApiResponse'
                - type: object
                  properties:
                    data:
                      properties:
                        enabled:
                          description: Whether the cluster is enabled in the Wazuh configuration.
                          type: string
                          enum:
                          - "yes"
                          - "no"
                        running:
                          description: Whether the cluster daemon is running.
                          type: string
                          enum:
                          - "yes"
                          - "no"
              example:
                data:
                  enabled: "yes"
                  running: "yes"
        default:
          $ref: '#/components/responses/ResponseError'

  /cluster/config:
    get:
      tags:
      - cluster
      summary: Get cluster configuration
      description: Returns the current cluster configuration
      operationId: api.controllers.cluster_controller.get_config
      parameters:
        - $ref: '#/components/parameters/pretty'
        - $ref: '#/components/parameters/wait_for_complete'
      responses:
        '200':
          description: Cluster configuration
          content:
            application/json:
              schema:
                allOf:
                - $ref: '#/components/schemas/ApiResponse'
                - type: object
                  properties:
                    data:
                      properties:
                        name:
                          description: Cluster name.
                          type: string
                        node_name:
                          description: Node name.
                          type: string
                        node_type:
                          description: Node type.
                          type: string
                          enum:
                          - master
                          - worker
                        key:
                          description: Cluster key used to encrypt messages.
                          type: string
                        port:
                          description: Port used by the **master** node to communicate with workers.
                          type: integer
                        bind_addr:
                          description: Network interface used by the **master** to listen to incoming connections.
                          type: string
                        nodes:
                          description: List of cluster master nodes. This list is used by **worker** nodes to connect to the master.
                          type: array
                          items:
                            type: string
                        hidden:
                          description: Whether to hide the cluster information in the alerts.
                          type: string
                        disabled:
                          description: Whether the cluster is enabled or not.
                          type: boolean
              example:
                data:
                  name: wazuh
                  node_name: node02
                  node_type: worker
                  key: 9d273b53510fef702b54a92e9cffc82e
                  port: 1516
                  bind_addr: 0.0.0.0
                  nodes:
                    - 172.17.0.100
                  hidden: no
                  disabled: false
        default:
          $ref: '#/components/responses/ResponseError'

  /cluster/{node_id}/status:
    get:
      tags:
      - cluster
      summary: Get a specified node's status
      description: Returns the status of all Wazuh daemons in node node_id
      operationId: api.controllers.cluster_controller.get_status_node
      parameters:
        - $ref: '#/components/parameters/pretty'
        - $ref: '#/components/parameters/wait_for_complete'
        - $ref: '#/components/parameters/node_id'
      responses:
        '200':
          description: 'Node wazuh daemons statuses'
          content:
            application/json:
              schema:
                allOf:
                - $ref: '#/components/schemas/ApiResponse'
                - type: object
                  properties:
                    data:
                      $ref: '#/components/schemas/WazuhDaemonsStatus'
              example:
                data:
                  ossec-agentlessd: stopped
                  ossec-analysisd: running
                  ossec-authd: stopped
                  ossec-csyslogd: stopped
                  ossec-dbd: stopped
                  ossec-execd: running
                  ossec-integratord: stopped
                  ossec-logcollector: running
                  ossec-maild: stopped
                  ossec-monitord: running
                  ossec-remoted: running
                  ossec-reportd: stopped
                  ossec-syscheckd: running
                  wazuh-apid: running
                  wazuh-clusterd: running
                  wazuh-db: running
                  wazuh-modulesd: running
        default:
          $ref: '#/components/responses/ResponseError'

  /cluster/{node_id}/info:
    get:
      tags:
      - cluster
      summary: Get a specified node's information
      description: Returns basic information about a specified node such as version, compilation date, installation path.
      operationId: api.controllers.cluster_controller.get_info_node
      parameters:
        - $ref: '#/components/parameters/pretty'
        - $ref: '#/components/parameters/wait_for_complete'
        - $ref: '#/components/parameters/node_id'
      responses:
        '200':
          description: 'Node information'
          content:
            application/json:
              schema:
                allOf:
                - $ref: '#/components/schemas/ApiResponse'
                - type: object
                  properties:
                    data:
                      $ref: '#/components/schemas/WazuhInfo'
              example:
                data:
                  path: /var/ossec
                  version: v3.9.0
                  compilation_date: "2019-03-06T11:24:59Z"
                  type: manager
                  max_agents: 14000
                  openssl_support: yes
                  ruleset_version: 3905
                  tz_offset: +0000
                  tz_name: UTC
        default:
          $ref: '#/components/responses/ResponseError'

  /cluster/{node_id}/configuration:
    get:
      tags:
      - cluster
      summary: Get a specified node's configuration
      description: Returns wazuh configuration used in node {node_id}
      operationId: api.controllers.cluster_controller.get_configuration_node
      parameters:
        - $ref: '#/components/parameters/pretty'
        - $ref: '#/components/parameters/wait_for_complete'
        - $ref: '#/components/parameters/node_id'
        - $ref: '#/components/parameters/section'
        - $ref: '#/components/parameters/field'
      responses:
        '200':
          description: 'Node configuration'
          content:
            application/json:
              schema:
                allOf:
                - $ref: '#/components/schemas/ApiResponse'
                - type: object
                  properties:
                    data:
                      $ref: '#/components/schemas/WazuhConfiguration'
              example:
                data:
                  global:
                    jsonout_output: yes
                    alerts_log: yes
                    logall: no
                    logall_json: no
                    email_notification: no
                    smtp_server: smtp.example.wazuh.com
                    email_from: ossecm@example.wazuh.com
                    email_to: recipient@example.wazuh.com
                    email_maxperhour: 12
                    email_log_source: alerts.log
                    queue_size: 131072
                    white_list:
                      - 127.0.0.1
                      - ^localhost.localdomain$
                      - 127.0.0.53
                  alerts:
                    log_alert_level: "3"
                    email_alert_level: "12"
                  cis-cat:
                    disabled: yes
                    timeout: 1800
                    interval: 1d
                    scan-on-start: yes
                    java_path: wodles/java
                    ciscat_path: wodles/ciscat
                  command:
                    - name: disable-account
                      executable: disable-account.sh
                      expect: user
                      timeout_allowed: yes
                    - name: restart-ossec
                      executable: restart-ossec.sh
        default:
          $ref: '#/components/responses/ResponseError'

  /cluster/{node_id}/stats:
    get:
      tags:
      - cluster
      summary: Get a specified node's stats.
      description: Returns Wazuh statistical information in node {node_id} for the current or specified date.
      operationId: api.controllers.cluster_controller.get_stats_node
      parameters:
        - $ref: '#/components/parameters/pretty'
        - $ref: '#/components/parameters/wait_for_complete'
        - $ref: '#/components/parameters/node_id'
        - $ref: '#/components/parameters/date'
      responses:
        '200':
          description: 'Wazuh node stats'
          content:
            application/json:
              schema:
                allOf:
                - $ref: '#/components/schemas/ApiResponse'
                - type: object
                  properties:
                    data:
                      $ref: '#/components/schemas/WazuhStats'
              example:
                data:
                  - hour: 15
                    alerts:
                      - sigid: 5303
                        level: 3
                        times: 1
                      - sigid: 5501
                        level: 3
                        times: 4
                      - sigid: 221
                        level: 0
                        times: 653
                    totalAlerts: 658
                    events: 4387
                    firewall: 0
                  - hour: 16
                    alerts:
                      - sigid: 5521
                        level: 0
                        times: 1
                      - sigid: 530
                        level: 0
                        times: 120
                    totalAlerts: 121
                    events: 4379
                    syscheck: 0
                    firewall: 0
        default:
          $ref: '#/components/responses/ResponseError'

  /cluster/{node_id}/stats/hourly:
    get:
      tags:
      - cluster
      summary: Get a specified node's stats by hour.
      description: Returns Wazuh statistical information in node {node_id} per hour. Each number in the averages field represents the average of alerts per hour.
      operationId: api.controllers.cluster_controller.get_stats_hourly_node
      parameters:
        - $ref: '#/components/parameters/pretty'
        - $ref: '#/components/parameters/wait_for_complete'
        - $ref: '#/components/parameters/node_id'
      responses:
        '200':
          description: 'Wazuh node hourly stats'
          content:
            application/json:
              schema:
                allOf:
                - $ref: '#/components/schemas/ApiResponse'
                - type: object
                  properties:
                    data:
                      $ref: '#/components/schemas/WazuhHourlyStats'
              example:
                data:
                  averages:
                    - 40
                    - 24
                    - 67
                    - 234
                    - 66
                    - 24
                    - 634
                    - 66
                    - 123
                    - 56
                    - 65
                    - 23
                    - 666
                    - 233
                    - 646
                    - 44
                    - 64
                    - 99
                    - 34
                    - 235
                    - 653
                    - 25
                    - 65
                    - 23
                  interactions: 0
        default:
          $ref: '#/components/responses/ResponseError'

  /cluster/{node_id}/stats/weekly:
    get:
      tags:
      - cluster
      summary: Get a specified node's stats by week.
      description: Returns Wazuh statistical information in node {node_id} per week. Each number in the averages field represents the average of alerts per hour for that specific day.
      operationId: api.controllers.cluster_controller.get_stats_weekly_node
      parameters:
        - $ref: '#/components/parameters/pretty'
        - $ref: '#/components/parameters/wait_for_complete'
        - $ref: '#/components/parameters/node_id'
      responses:
        '200':
          description: 'Wazuh node weekly stats'
          content:
            application/json:
              schema:
                allOf:
                - $ref: '#/components/schemas/ApiResponse'
                - type: object
                  properties:
                    data:
                      $ref: '#/components/schemas/WazuhWeeklyStats'
              example:
                data:
                  Sun:
                    averages:
                    - 40
                    - 24
                    - 67
                    - 234
                    - 66
                    - 24
                    - 634
                    - 66
                    - 123
                    - 56
                    - 65
                    - 23
                    - 666
                    - 233
                    - 646
                    - 44
                    - 64
                    - 99
                    - 34
                    - 235
                    - 653
                    - 25
                    - 65
                    - 23
                    interactions: 0
                  Mon:
                    averages:
                    - 40
                    - 24
                    - 67
                    - 234
                    - 66
                    - 24
                    - 634
                    - 66
                    - 123
                    - 56
                    - 65
                    - 23
                    - 666
                    - 233
                    - 646
                    - 44
                    - 64
                    - 99
                    - 34
                    - 235
                    - 653
                    - 25
                    - 65
                    - 23
                    interactions: 0
                  Tue:
                    averages:
                    - 40
                    - 24
                    - 67
                    - 234
                    - 66
                    - 24
                    - 634
                    - 66
                    - 123
                    - 56
                    - 65
                    - 23
                    - 666
                    - 233
                    - 646
                    - 44
                    - 64
                    - 99
                    - 34
                    - 235
                    - 653
                    - 25
                    - 65
                    - 23
                    interactions: 0
                  Wed:
                    averages:
                    - 40
                    - 24
                    - 67
                    - 234
                    - 66
                    - 24
                    - 634
                    - 66
                    - 123
                    - 56
                    - 65
                    - 23
                    - 666
                    - 233
                    - 646
                    - 44
                    - 64
                    - 99
                    - 34
                    - 235
                    - 653
                    - 25
                    - 65
                    - 23
                    interactions: 0
                  Thu:
                    averages:
                    - 40
                    - 24
                    - 67
                    - 234
                    - 66
                    - 24
                    - 634
                    - 66
                    - 123
                    - 56
                    - 65
                    - 23
                    - 666
                    - 233
                    - 646
                    - 44
                    - 64
                    - 99
                    - 34
                    - 235
                    - 653
                    - 25
                    - 65
                    - 23
                    interactions: 0
                  Fri:
                    averages:
                    - 40
                    - 24
                    - 67
                    - 234
                    - 66
                    - 24
                    - 634
                    - 66
                    - 123
                    - 56
                    - 65
                    - 23
                    - 666
                    - 233
                    - 646
                    - 44
                    - 64
                    - 99
                    - 34
                    - 235
                    - 653
                    - 25
                    - 65
                    - 23
                    interactions: 0
                  Sat:
                    averages:
                    - 40
                    - 24
                    - 67
                    - 234
                    - 66
                    - 24
                    - 634
                    - 66
                    - 123
                    - 56
                    - 65
                    - 23
                    - 666
                    - 233
                    - 646
                    - 44
                    - 64
                    - 99
                    - 34
                    - 235
                    - 653
                    - 25
                    - 65
                    - 23
                    interactions: 0
        default:
          $ref: '#/components/responses/ResponseError'

  /cluster/{node_id}/stats/analysisd:
    get:
      tags:
      - cluster
      summary: Get a specified node's analysisd stats.
      description: Returns Wazuh analysisd statistical information in node {node_id}.
      operationId: api.controllers.cluster_controller.get_stats_analysisd_node
      parameters:
        - $ref: '#/components/parameters/pretty'
        - $ref: '#/components/parameters/wait_for_complete'
        - $ref: '#/components/parameters/node_id'
      responses:
        '200':
          description: 'Wazuh node analysisd stats'
          content:
            application/json:
              schema:
                allOf:
                - $ref: '#/components/schemas/ApiResponse'
                - type: object
                  properties:
                    data:
                      $ref: '#/components/schemas/WazuhAnalysisdStats'
              example:
                data:
                  total_events_decoded: 5
                  syscheck_events_decoded: 0
                  syscheck_edps: 0
                  syscollector_events_decoded: 0
                  syscollector_edps: 0
                  rootcheck_events_decoded: 0
                  rootcheck_edps: 0
                  sca_events_decoded: 0
                  sca_edps: 0
                  hostinfo_events_decoded: 0
                  hostinfo_edps: 0
                  winevt_events_decoded: 0
                  winevt_edps: 0
                  other_events_decoded: 5
                  other_events_edps: 1
                  events_processed: 5
                  events_edps: 1
                  events_received: 5
                  events_dropped: 0
                  alerts_written: 0
                  firewall_written: 0
                  fts_written: 0
                  syscheck_queue_usage: 0
                  syscheck_queue_size: 16384
                  syscollector_queue_usage: 0
                  syscollector_queue_size: 16384
                  rootcheck_queue_usage: 0
                  rootcheck_queue_size: 16384
                  sca_queue_usage: 0
                  sca_queue_size: 16384
                  hostinfo_queue_usage: 0
                  hostinfo_queue_size: 16384
                  winevt_queue_usage: 0
                  winevt_queue_size: 16384
                  event_queue_usage: 0
                  event_queue_size: 16384
                  rule_matching_queue_usage: 0
                  rule_matching_queue_size: 16384
                  alerts_queue_usage: 0
                  alerts_queue_size: 16384
                  firewall_queue_usage: 0
                  firewall_queue_size: 16384
                  statistical_queue_usage: 0
                  statistical_queue_size: 16384
                  archives_queue_usage: 0
                  archives_queue_size: 16384
        default:
          $ref: '#/components/responses/ResponseError'

  /cluster/{node_id}/stats/remoted:
    get:
      tags:
      - cluster
      summary: Get a specified node's remoted stats.
      description: Returns Wazuh remoted statistical information in node {node_id}.
      operationId: api.controllers.cluster_controller.get_stats_remoted_node
      parameters:
        - $ref: '#/components/parameters/pretty'
        - $ref: '#/components/parameters/wait_for_complete'
        - $ref: '#/components/parameters/node_id'
      responses:
        '200':
          description: 'Wazuh node remoted stats'
          content:
            application/json:
              schema:
                allOf:
                - $ref: '#/components/schemas/ApiResponse'
                - type: object
                  properties:
                    data:
                      $ref: '#/components/schemas/WazuhRemotedStats'
              example:
                data:
                  queue_size: 0
                  total_queue_size: 131072
                  tcp_sessions: 0
                  evt_count: 0
                  ctrl_msg_count: 0
                  discarded_count: 0
                  msg_sent: 0
                  recv_bytes: 0
        default:
          $ref: '#/components/responses/ResponseError'

  /cluster/{node_id}/logs:
    get:
      tags:
      - cluster
      summary: Get a specified node's wazuh logs.
      description: Returns the last 2000 wazuh log entries in node {node_id}.
      operationId: api.controllers.cluster_controller.get_log_node
      parameters:
        - $ref: '#/components/parameters/pretty'
        - $ref: '#/components/parameters/wait_for_complete'
        - $ref: '#/components/parameters/node_id'
        - $ref: '#/components/parameters/offset'
        - $ref: '#/components/parameters/limit'
        - $ref: '#/components/parameters/sort'
        - $ref: '#/components/parameters/search'
        - $ref: '#/components/parameters/category'
        - $ref: '#/components/parameters/type_log'
      responses:
        '200':
          description: 'Wazuh node logs'
          content:
            application/json:
              schema:
                allOf:
                - $ref: '#/components/schemas/ApiResponse'
                - type: object
                  properties:
                    data:
                      allOf:
                        - $ref: '#/components/schemas/ListMetadata'
                        - type: object
                          properties:
                            items:
                              type: array
                              items:
                                $ref: '#/components/schemas/WazuhLogs'
              example:
                data:
                  totalItems: 3
                  items:
                    - timestamp: "2019-03-07T11:21:17Z"
                      tag: ossec-syscheckd
                      level: info
                      description: "Syscheck scan frequency: 43200 seconds"
                    - timestamp: "2019-03-07T11:21:17Z"
                      tag: ossec-syscheckd
                      level: info
                      description: Starting syscheck scan.
                    - timestamp: "2019-03-07T11:21:17Z"
                      tag: ossec-rootcheck
                      level: info
                      description: Starting rootcheck scan.
        default:
          $ref: '#/components/responses/ResponseError'

  /cluster/{node_id}/logs/summary:
    get:
      tags:
      - cluster
      summary: Get a summary of a specified node's wazuh logs.
      description: Returns a summary of the last 2000 wazuh log entries in node {node_id}.
      operationId: api.controllers.cluster_controller.get_log_summary_node
      parameters:
        - $ref: '#/components/parameters/pretty'
        - $ref: '#/components/parameters/wait_for_complete'
        - $ref: '#/components/parameters/node_id'
      responses:
        '200':
          description: 'Wazuh node logs summary'
          content:
            application/json:
              schema:
                allOf:
                - $ref: '#/components/schemas/ApiResponse'
                - type: object
                  properties:
                    data:
                      $ref: '#/components/schemas/WazuhLogsSummary'
              example:
                data:
                  wazuh-modulesd:
                    info: 2
                    all: 2
                    critical: 0
                    debug: 0
                    error: 0
                    warning: 0
                  wazuh-db:
                    info: 1
                    all: 4
                    critical: 0
                    debug: 0
                    error: 3
                    warning: 0
                  ossec-rootcheck:
                    info: 8
                    all: 8
                    critical: 0
                    debug: 0
                    error: 0
                    warning: 0
        default:
          $ref: '#/components/responses/ResponseError'

  /cluster/{node_id}/files:
    get:
      tags:
      - cluster
      summary: Get file contents from a specified node in the cluster.
      description: Returns file contents from any file in cluster node {node_id}.
      operationId: api.controllers.cluster_controller.get_files_node
      parameters:
        - $ref: '#/components/parameters/pretty'
        - $ref: '#/components/parameters/wait_for_complete'
        - $ref: '#/components/parameters/node_id'
        - $ref: '#/components/parameters/get_files_path'
      responses:
        '200':
          description: 'File contents'
          content:
            application/json:
              schema:
                allOf:
                - $ref: '#/components/schemas/ApiResponse'
                - type: object
                  properties:
                    data:
                      type: object
                      properties:
                        contents:
                          description: File contents.
                          type: string
              example:
                data:
                  contents: "<!-- Local rules -->\n\n<!-- Modify it at your will. -->\n<!-- Copyright (C) 2015-2019, Wazuh Inc. -->\n\n<!-- Example -->\n<group name=\"local,syslog,sshd,\">\n\n  <!--\n  Dec 10 01:02:02 host sshd[1234]: Failed none for root from 1.1.1.1 port 1066 ssh2\n -->\n  <rule id=\"100001\" level=\"5\">\n    <if_sid>5716</if_sid>\n    <srcip>1.1.1.1</srcip>\n    <description>sshd: authentication failed from IP 1.1.1.1.</description>\n    <group>authentication_failed,pci_dss_10.2.4,pci_dss_10.2.5,</group>\n  </rule>\n\n</group>\n"
        default:
          $ref: '#/components/responses/ResponseError'

    put:
      tags:
      - cluster
      summary: Updates file contents in a specified cluster node.
      description: Replaces file contents with the data contained in the API request in a specified cluster node.
      operationId: api.controllers.cluster_controller.put_files_node
      parameters:
        - $ref: '#/components/parameters/pretty'
        - $ref: '#/components/parameters/wait_for_complete'
        - $ref: '#/components/parameters/node_id'
        - $ref: '#/components/parameters/edit_files_path'
        - $ref: '#/components/parameters/overwrite'
      requestBody:
        description: Content of the file to be uploaded
        required: true
        content:
          application/octet-stream:
            schema:
              type: string
              format: binary
      responses:
        '200':
          description: 'Confirmation message'
          content:
            application/json:
              schema:
                $ref: '#/components/schemas/ApiResponse'
              example:
                message: File updated successfully.
        default:
          $ref: '#/components/responses/ResponseError'

    delete:
      tags:
      - cluster
      summary: Removes a file in a specified cluster node.
      description: Removes a specified file in the node {node-id}.
      operationId: api.controllers.cluster_controller.delete_files_node
      parameters:
        - $ref: '#/components/parameters/pretty'
        - $ref: '#/components/parameters/wait_for_complete'
        - $ref: '#/components/parameters/node_id'
        - $ref: '#/components/parameters/edit_files_path'
      responses:
        '200':
          description: 'Confirmation message'
          content:
            application/json:
              schema:
                $ref: '#/components/schemas/ApiResponse'
              example:
                message: File was deleted.
        default:
          $ref: '#/components/responses/ResponseError'

  /cluster/restart:
    put:
      tags:
      - cluster
      summary: Restarts all nodes in cluster.
      description: Restarts all nodes in cluster.
      operationId: api.controllers.cluster_controller.put_restart
      parameters:
        - $ref: '#/components/parameters/pretty'
        - $ref: '#/components/parameters/wait_for_complete'
      responses:
        '200':
          description: 'Confirmation message'
          content:
            application/json:
              schema:
                $ref: '#/components/schemas/ApiResponse'
              example:
                message: Restarting cluster.
        default:
          $ref: '#/components/responses/ResponseError'

  /cluster/{node_id}/restart:
    put:
      tags:
      - cluster
      summary: Restarts a specific node in cluster.
      description: Restarts a specific node in cluster.
      operationId: api.controllers.cluster_controller.put_restart_node
      parameters:
        - $ref: '#/components/parameters/pretty'
        - $ref: '#/components/parameters/wait_for_complete'
        - $ref: '#/components/parameters/node_id'
      responses:
        '200':
          description: 'Confirmation message'
          content:
            application/json:
              schema:
                $ref: '#/components/schemas/ApiResponse'
              example:
                message: Restart request sent.
        default:
          $ref: '#/components/responses/ResponseError'

  /cluster/configuration/validation:
    get:
      tags:
      - cluster
      summary: Check Wazuh configuration in all cluster nodes.
      description: Returns wether the Wazuh configuration in all cluster nodes is correct.
      operationId: api.controllers.cluster_controller.get_conf_validation
      parameters:
        - $ref: '#/components/parameters/pretty'
        - $ref: '#/components/parameters/wait_for_complete'
      responses:
        '200':
          description: 'Configuration is OK'

        default:
          $ref: '#/components/responses/ResponseError'


  /cluster/{node_id}/configuration/validation:
    get:
      tags:
      - cluster
      summary: Check Wazuh configuration in a cluster node
      description: Returns wether the Wazuh configuration in node {node_id} is correct.
      operationId: api.controllers.cluster_controller.get_conf_validation_node
      parameters:
        - $ref: '#/components/parameters/pretty'
        - $ref: '#/components/parameters/wait_for_complete'
        - $ref: '#/components/parameters/node_id'
      responses:
        '200':
          description: 'Configuration is OK'

        default:
          $ref: '#/components/responses/ResponseError'

  /cluster/{node_id}/configuration/{component}/{configuration}:
    get:
      tags:
        - cluster
      summary: Get active configuration in node node_id
      description: Returns the requested configuration in JSON format.
      operationId: api.controllers.cluster_controller.get_node_config
      parameters:
        - $ref: '#/components/parameters/pretty'
        - $ref: '#/components/parameters/wait_for_complete'
        - $ref: '#/components/parameters/node_id'
        - $ref: '#/components/parameters/component'
        - $ref: '#/components/parameters/configuration'

      responses:
        '200':
          description: 'Cluster configuration on-demand'
          content:
            application/json:
              schema:
                allOf:
                  - $ref: '#/components/schemas/ApiResponse'

              example:
                data:
                  bind_addr: "0.0.0.0"
                  disabled: "false"
                  hidden: "no"
                  key: "9d273b53510fef702b54a92e9cffc82e"
                  name: "wazuh"
                  node_name: "master-node"
                  node_type: "master"
                  nodes: [
                    "wazuh-master"
                  ]
                  port: 1516

        default:
          $ref: '#/components/responses/ResponseError'

  /lists:
    get:
      tags:
      - lists
      summary: 'Get all CDB lists'
      description: 'Returns the contents of all CDB lists. Optionally, the result can be filtered by several criteria. See available parameters for more details.'
      operationId: api.controllers.lists_controller.get_lists
      parameters:
        - $ref: '#/components/parameters/pretty'
        - $ref: '#/components/parameters/wait_for_complete'
        - $ref: '#/components/parameters/offset'
        - $ref: '#/components/parameters/limit'
        - $ref: '#/components/parameters/relative_path_filter'
        - $ref: '#/components/parameters/sort'
        - $ref: '#/components/parameters/search'

      responses:
        '200':
          description: 'Successfully got CDB lists'
          content:
            application/json:
              schema:
                allOf:
                - $ref: '#/components/schemas/ApiResponse'
                - type: object
                  properties:
                    data:
                      allOf:
                        - $ref: '#/components/schemas/ListMetadata'
                        - type: object
                          properties:
                            items:
                              type: array
                              items:
                                $ref: '#/components/schemas/CDBList'
              example:
                data:
                  totalItems: 2
                  items:
                    - path: etc/lists/amazon/aws-eventnames
                      items:
                      - key: AttachLoadBalancers
                        value: Autoscaling
                      - key: TerminateInstanceInAutoScalingGroup
                        value: Autoscaling
                      - key: CreateStack
                        value: Cloudformation
                    - path: etc/lists/audit-keys
                      items:
                      - key: audit-wazuh-w
                        value: write
                      - key: audit-wazuh-a
                        value: attribute
        default:
          $ref: '#/components/responses/ResponseError'

  /list:
    get:
      tags:
      - lists
      summary: 'Get CBD list from a specific file path'
      description: 'Returns the contents of specified CDB list.'
      operationId: api.controllers.lists_controller.get_list
      parameters:
        - $ref: '#/components/parameters/pretty'
        - $ref: '#/components/parameters/wait_for_complete'
        - $ref: '#/components/parameters/list_filepath'

      responses:
        '200':
          description: 'Successfully got CDB list'
          content:
            application/json:
              schema:
                allOf:
                - $ref: '#/components/schemas/ApiResponse'
                - type: object
                  properties:
                    data:
                      allOf:
                        - type: object
                          properties:
                            items:
                              type: array
                              items:
                                $ref: '#/components/schemas/CDBListPair'

              example:
                data:
                  items:
                    - key: AttachLoadBalancers
                      value: Autoscaling
                    - key: TerminateInstanceInAutoScalingGroup
                      value: Autoscaling
                    - key: CreateStack
                      value: Cloudformation
        default:
          $ref: '#/components/responses/ResponseError'

  /lists/files:
    get:
      tags:
      - lists
      summary: 'Get paths from all CDB lists'
      description: 'Returns the path from all CDB lists. Use this method to know all the CDB lists and their location in the filesystem relative to Wazuh installation folder'
      operationId: api.controllers.lists_controller.get_lists_files
      parameters:
        - $ref: '#/components/parameters/pretty'
        - $ref: '#/components/parameters/wait_for_complete'
        - $ref: '#/components/parameters/offset'
        - $ref: '#/components/parameters/limit'
        - $ref: '#/components/parameters/sort'
        - $ref: '#/components/parameters/search'
      responses:
        '200':
          description: 'Successfully got all CDB lists and the files where they are defined'
          content:
            application/json:
              schema:
                allOf:
                - $ref: '#/components/schemas/ApiResponse'
                - type: object
                  properties:
                    data:
                      allOf:
                        - $ref: '#/components/schemas/ListMetadata'
                        - type: object
                          properties:
                            items:
                              type: array
                              items:
                                $ref: '#/components/schemas/CDBListFile'
              example:
                data:
                  totalItems: 2
                  items:
                    - name: security-eventchannel
                      folder: etc/lists
                      path: etc/lists/security-eventchannel
                    - name: aws-sources
                      folder: etc/lists/amazon
                      path: etc/lists/amazon/aws-sources
        default:
          $ref: '#/components/responses/ResponseError'

  /manager/status:
    get:
      tags:
      - manager
      summary: Get the Wazuh manager status
      description: Returns the status of all Wazuh daemons
      operationId: api.controllers.manager_controller.get_status
      parameters:
        - $ref: '#/components/parameters/pretty'
        - $ref: '#/components/parameters/wait_for_complete'
      responses:
        '200':
          description: 'Wazuh manager daemons statuses'
          content:
            application/json:
              schema:
                allOf:
                - $ref: '#/components/schemas/ApiResponse'
                - type: object
                  properties:
                    data:
                      $ref: '#/components/schemas/WazuhDaemonsStatus'
              example:
                data:
                  ossec-agentlessd: stopped
                  ossec-analysisd: running
                  ossec-authd: stopped
                  ossec-csyslogd: stopped
                  ossec-dbd: stopped
                  ossec-execd: running
                  ossec-integratord: stopped
                  ossec-logcollector: running
                  ossec-maild: stopped
                  ossec-monitord: running
                  ossec-remoted: running
                  ossec-reportd: stopped
                  ossec-syscheckd: running
                  wazuh-apid: running
                  wazuh-clusterd: running
                  wazuh-db: running
                  wazuh-modulesd: running
        default:
          $ref: '#/components/responses/ResponseError'

  /manager/info:
    get:
      tags:
      - manager
      summary: Get Wazuh manager information
      description: Returns basic information such as version, compilation date, installation path.
      operationId: api.controllers.manager_controller.get_info
      parameters:
        - $ref: '#/components/parameters/pretty'
        - $ref: '#/components/parameters/wait_for_complete'
      responses:
        '200':
          description: 'Manager information'
          content:
            application/json:
              schema:
                allOf:
                - $ref: '#/components/schemas/ApiResponse'
                - type: object
                  properties:
                    data:
                      $ref: '#/components/schemas/WazuhInfo'
              example:
                data:
                  path: /var/ossec
                  version: v3.9.0
                  compilation_date: "2019-03-06T11:24:59Z"
                  type: manager
                  max_agents: 14000
                  openssl_support: yes
                  ruleset_version: 3905
                  tz_offset: +0000
                  tz_name: UTC
        default:
          $ref: '#/components/responses/ResponseError'

  /manager/configuration:
    get:
      tags:
      - manager
      summary: Get configuration
      description: Returns wazuh configuration used
      operationId: api.controllers.manager_controller.get_configuration
      parameters:
        - $ref: '#/components/parameters/pretty'
        - $ref: '#/components/parameters/wait_for_complete'
        - $ref: '#/components/parameters/section'
        - $ref: '#/components/parameters/field'
      responses:
        '200':
          description: 'Wazuh configuration'
          content:
            application/json:
              schema:
                allOf:
                - $ref: '#/components/schemas/ApiResponse'
                - type: object
                  properties:
                    data:
                      $ref: '#/components/schemas/WazuhConfiguration'
              example:
                data:
                  global:
                    jsonout_output: yes
                    alerts_log: yes
                    logall: no
                    logall_json: no
                    email_notification: no
                    smtp_server: smtp.example.wazuh.com
                    email_from: ossecm@example.wazuh.com
                    email_to: recipient@example.wazuh.com
                    email_maxperhour: 12
                    email_log_source: alerts.log
                    queue_size: 131072
                    white_list:
                      - 127.0.0.1
                      - ^localhost.localdomain$
                      - 127.0.0.53
                  alerts:
                    log_alert_level: "3"
                    email_alert_level: "12"
                  cis-cat:
                    disabled: yes
                    timeout: 1800
                    interval: 1d
                    scan-on-start: yes
                    java_path: wodles/java
                    ciscat_path: wodles/ciscat
                  command:
                    - name: disable-account
                      executable: disable-account.sh
                      expect: user
                      timeout_allowed: yes
                    - name: restart-ossec
                      executable: restart-ossec.sh
        default:
          $ref: '#/components/responses/ResponseError'

  /manager/stats:
    get:
      tags:
      - manager
      summary: Get stats.
      description: Returns Wazuh statistical information for the current or specified date.
      operationId: api.controllers.manager_controller.get_stats
      parameters:
        - $ref: '#/components/parameters/pretty'
        - $ref: '#/components/parameters/wait_for_complete'
        - $ref: '#/components/parameters/date'
      responses:
        '200':
          description: 'Wazuh stats'
          content:
            application/json:
              schema:
                allOf:
                - $ref: '#/components/schemas/ApiResponse'
                - type: object
                  properties:
                    data:
                      $ref: '#/components/schemas/WazuhStats'
              example:
                data:
                  - hour: 15
                    alerts:
                      - sigid: 5303
                        level: 3
                        times: 1
                      - sigid: 5501
                        level: 3
                        times: 4
                      - sigid: 221
                        level: 0
                        times: 653
                    totalAlerts: 658
                    events: 4387
                    firewall: 0
                  - hour: 16
                    alerts:
                      - sigid: 5521
                        level: 0
                        times: 1
                      - sigid: 530
                        level: 0
                        times: 120
                    totalAlerts: 121
                    events: 4379
                    syscheck: 0
                    firewall: 0
        default:
          $ref: '#/components/responses/ResponseError'

  /manager/stats/hourly:
    get:
      tags:
      - manager
      summary: Get stats by hour.
      description: Returns Wazuh statistical information per hour. Each number in the averages field represents the average of alerts per hour.
      operationId: api.controllers.manager_controller.get_stats_hourly
      parameters:
        - $ref: '#/components/parameters/pretty'
        - $ref: '#/components/parameters/wait_for_complete'
      responses:
        '200':
          description: 'Wazuh hourly stats'
          content:
            application/json:
              schema:
                allOf:
                - $ref: '#/components/schemas/ApiResponse'
                - type: object
                  properties:
                    data:
                      $ref: '#/components/schemas/WazuhHourlyStats'
              example:
                data:
                  averages:
                    - 40
                    - 24
                    - 67
                    - 234
                    - 66
                    - 24
                    - 634
                    - 66
                    - 123
                    - 56
                    - 65
                    - 23
                    - 666
                    - 233
                    - 646
                    - 44
                    - 64
                    - 99
                    - 34
                    - 235
                    - 653
                    - 25
                    - 65
                    - 23
                  interactions: 0
        default:
          $ref: '#/components/responses/ResponseError'

  /manager/stats/weekly:
    get:
      tags:
      - manager
      summary: Get stats by week.
      description: Returns Wazuh statistical information per week. Each number in the averages field represents the average of alerts per hour for that specific day.
      operationId: api.controllers.manager_controller.get_stats_weekly
      parameters:
        - $ref: '#/components/parameters/pretty'
        - $ref: '#/components/parameters/wait_for_complete'
      responses:
        '200':
          description: 'Wazuh weekly stats'
          content:
            application/json:
              schema:
                allOf:
                - $ref: '#/components/schemas/ApiResponse'
                - type: object
                  properties:
                    data:
                      $ref: '#/components/schemas/WazuhWeeklyStats'
              example:
                data:
                  Sun:
                    averages:
                    - 40
                    - 24
                    - 67
                    - 234
                    - 66
                    - 24
                    - 634
                    - 66
                    - 123
                    - 56
                    - 65
                    - 23
                    - 666
                    - 233
                    - 646
                    - 44
                    - 64
                    - 99
                    - 34
                    - 235
                    - 653
                    - 25
                    - 65
                    - 23
                    interactions: 0
                  Mon:
                    averages:
                    - 40
                    - 24
                    - 67
                    - 234
                    - 66
                    - 24
                    - 634
                    - 66
                    - 123
                    - 56
                    - 65
                    - 23
                    - 666
                    - 233
                    - 646
                    - 44
                    - 64
                    - 99
                    - 34
                    - 235
                    - 653
                    - 25
                    - 65
                    - 23
                    interactions: 0
                  Tue:
                    averages:
                    - 40
                    - 24
                    - 67
                    - 234
                    - 66
                    - 24
                    - 634
                    - 66
                    - 123
                    - 56
                    - 65
                    - 23
                    - 666
                    - 233
                    - 646
                    - 44
                    - 64
                    - 99
                    - 34
                    - 235
                    - 653
                    - 25
                    - 65
                    - 23
                    interactions: 0
                  Wed:
                    averages:
                    - 40
                    - 24
                    - 67
                    - 234
                    - 66
                    - 24
                    - 634
                    - 66
                    - 123
                    - 56
                    - 65
                    - 23
                    - 666
                    - 233
                    - 646
                    - 44
                    - 64
                    - 99
                    - 34
                    - 235
                    - 653
                    - 25
                    - 65
                    - 23
                    interactions: 0
                  Thu:
                    averages:
                    - 40
                    - 24
                    - 67
                    - 234
                    - 66
                    - 24
                    - 634
                    - 66
                    - 123
                    - 56
                    - 65
                    - 23
                    - 666
                    - 233
                    - 646
                    - 44
                    - 64
                    - 99
                    - 34
                    - 235
                    - 653
                    - 25
                    - 65
                    - 23
                    interactions: 0
                  Fri:
                    averages:
                    - 40
                    - 24
                    - 67
                    - 234
                    - 66
                    - 24
                    - 634
                    - 66
                    - 123
                    - 56
                    - 65
                    - 23
                    - 666
                    - 233
                    - 646
                    - 44
                    - 64
                    - 99
                    - 34
                    - 235
                    - 653
                    - 25
                    - 65
                    - 23
                    interactions: 0
                  Sat:
                    averages:
                    - 40
                    - 24
                    - 67
                    - 234
                    - 66
                    - 24
                    - 634
                    - 66
                    - 123
                    - 56
                    - 65
                    - 23
                    - 666
                    - 233
                    - 646
                    - 44
                    - 64
                    - 99
                    - 34
                    - 235
                    - 653
                    - 25
                    - 65
                    - 23
                    interactions: 0
        default:
          $ref: '#/components/responses/ResponseError'

  /manager/stats/analysisd:
    get:
      tags:
      - manager
      summary: Get a analysisd stats.
      description: Returns Wazuh analysisd statistical information.
      operationId: api.controllers.manager_controller.get_stats_analysisd
      parameters:
        - $ref: '#/components/parameters/pretty'
        - $ref: '#/components/parameters/wait_for_complete'
      responses:
        '200':
          description: 'Wazuh analysisd stats'
          content:
            application/json:
              schema:
                allOf:
                - $ref: '#/components/schemas/ApiResponse'
                - type: object
                  properties:
                    data:
                      $ref: '#/components/schemas/WazuhAnalysisdStats'
              example:
                data:
                  total_events_decoded: 5
                  syscheck_events_decoded: 0
                  syscheck_edps: 0
                  syscollector_events_decoded: 0
                  syscollector_edps: 0
                  rootcheck_events_decoded: 0
                  rootcheck_edps: 0
                  sca_events_decoded: 0
                  sca_edps: 0
                  hostinfo_events_decoded: 0
                  hostinfo_edps: 0
                  winevt_events_decoded: 0
                  winevt_edps: 0
                  other_events_decoded: 5
                  other_events_edps: 1
                  events_processed: 5
                  events_edps: 1
                  events_received: 5
                  events_dropped: 0
                  alerts_written: 0
                  firewall_written: 0
                  fts_written: 0
                  syscheck_queue_usage: 0
                  syscheck_queue_size: 16384
                  syscollector_queue_usage: 0
                  syscollector_queue_size: 16384
                  rootcheck_queue_usage: 0
                  rootcheck_queue_size: 16384
                  sca_queue_usage: 0
                  sca_queue_size: 16384
                  hostinfo_queue_usage: 0
                  hostinfo_queue_size: 16384
                  winevt_queue_usage: 0
                  winevt_queue_size: 16384
                  event_queue_usage: 0
                  event_queue_size: 16384
                  rule_matching_queue_usage: 0
                  rule_matching_queue_size: 16384
                  alerts_queue_usage: 0
                  alerts_queue_size: 16384
                  firewall_queue_usage: 0
                  firewall_queue_size: 16384
                  statistical_queue_usage: 0
                  statistical_queue_size: 16384
                  archives_queue_usage: 0
                  archives_queue_size: 16384
        default:
          $ref: '#/components/responses/ResponseError'

  /manager/stats/remoted:
    get:
      tags:
      - manager
      summary: Get remoted stats.
      description: Returns Wazuh remoted statistical information.
      operationId: api.controllers.manager_controller.get_stats_remoted
      parameters:
        - $ref: '#/components/parameters/pretty'
        - $ref: '#/components/parameters/wait_for_complete'
      responses:
        '200':
          description: 'Wazuh remoted stats'
          content:
            application/json:
              schema:
                allOf:
                - $ref: '#/components/schemas/ApiResponse'
                - type: object
                  properties:
                    data:
                      $ref: '#/components/schemas/WazuhRemotedStats'
              example:
                data:
                  queue_size: 0
                  total_queue_size: 131072
                  tcp_sessions: 0
                  evt_count: 0
                  ctrl_msg_count: 0
                  discarded_count: 0
                  msg_sent: 0
                  recv_bytes: 0
        default:
          $ref: '#/components/responses/ResponseError'

  /manager/logs:
    get:
      tags:
      - manager
      summary: Get the wazuh manager logs.
      description: Returns the last 2000 wazuh log entries.
      operationId: api.controllers.manager_controller.get_log
      parameters:
        - $ref: '#/components/parameters/pretty'
        - $ref: '#/components/parameters/wait_for_complete'
        - $ref: '#/components/parameters/offset'
        - $ref: '#/components/parameters/limit'
        - $ref: '#/components/parameters/sort'
        - $ref: '#/components/parameters/search'
        - $ref: '#/components/parameters/category'
        - $ref: '#/components/parameters/type_log'
      responses:
        '200':
          description: 'Wazuh logs'
          content:
            application/json:
              schema:
                allOf:
                - $ref: '#/components/schemas/ApiResponse'
                - type: object
                  properties:
                    data:
                      allOf:
                        - $ref: '#/components/schemas/ListMetadata'
                        - type: object
                          properties:
                            items:
                              type: array
                              items:
                                $ref: '#/components/schemas/WazuhLogs'
              example:
                data:
                  totalItems: 3
                  items:
                    - timestamp: "2019-03-07T11:21:17Z"
                      tag: ossec-syscheckd
                      level: info
                      description: "Syscheck scan frequency: 43200 seconds"
                    - timestamp: "2019-03-07T11:21:17Z"
                      tag: ossec-syscheckd
                      level: info
                      description: Starting syscheck scan.
                    - timestamp: "2019-03-07T11:21:17Z"
                      tag: ossec-rootcheck
                      level: info
                      description: Starting rootcheck scan.
        default:
          $ref: '#/components/responses/ResponseError'

  /manager/logs/summary:
    get:
      tags:
      - manager
      summary: Get a summary of the wazuh manager logs.
      description: Returns a s0ummary of the last 2000 wazuh log entries.
      operationId: api.controllers.manager_controller.get_log_summary
      parameters:
        - $ref: '#/components/parameters/pretty'
        - $ref: '#/components/parameters/wait_for_complete'
      responses:
        '200':
          description: 'Wazuh logs summary'
          content:
            application/json:
              schema:
                allOf:
                - $ref: '#/components/schemas/ApiResponse'
                - type: object
                  properties:
                    data:
                      $ref: '#/components/schemas/WazuhLogsSummary'
              example:
                data:
                  wazuh-modulesd:
                    info: 2
                    all: 2
                    critical: 0
                    debug: 0
                    error: 0
                    warning: 0
                  wazuh-db:
                    info: 1
                    all: 4
                    critical: 0
                    debug: 0
                    error: 3
                    warning: 0
                  ossec-rootcheck:
                    info: 8
                    all: 8
                    critical: 0
                    debug: 0
                    error: 0
                    warning: 0
        default:
          $ref: '#/components/responses/ResponseError'

  /manager/files:
    get:
      tags:
      - manager
      summary: Get file contents.
      description: Returns file contents from any file.
      operationId: api.controllers.manager_controller.get_files
      parameters:
        - $ref: '#/components/parameters/pretty'
        - $ref: '#/components/parameters/wait_for_complete'
        - $ref: '#/components/parameters/get_files_path'
      responses:
        '200':
          description: 'File contents'
          content:
            application/json:
              schema:
                allOf:
                  - $ref: '#/components/schemas/ApiResponse'
                  - type: object
                    properties:
                      data:
                        type: object
                        properties:
                          contents:
                            description: File contents.
                            type: string
              example:
                data:
                  contents: "<!-- Local rules -->\n\n<!-- Modify it at your will. -->\n<!-- Copyright (C) 2015-2019, Wazuh Inc. -->\n\n<!-- Example -->\n<group name=\"local,syslog,sshd,\">\n\n  <!--\n  Dec 10 01:02:02 host sshd[1234]: Failed none for root from 1.1.1.1 port 1066 ssh2\n -->\n  <rule id=\"100001\" level=\"5\">\n    <if_sid>5716</if_sid>\n    <srcip>1.1.1.1</srcip>\n    <description>sshd: authentication failed from IP 1.1.1.1.</description>\n    <group>authentication_failed,pci_dss_10.2.4,pci_dss_10.2.5,</group>\n  </rule>\n\n</group>\n"
        default:
          $ref: '#/components/responses/ResponseError'

    put:
      tags:
      - manager
      summary: Update file contents.
      description: Replaces file contents with the data contained in the API request.
      operationId: api.controllers.manager_controller.put_files
      parameters:
        - $ref: '#/components/parameters/pretty'
        - $ref: '#/components/parameters/wait_for_complete'
        - $ref: '#/components/parameters/edit_files_path'
        - $ref: '#/components/parameters/overwrite'
      requestBody:
        description: Content of the file to be uploaded
        required: true
        content:
          application/octet-stream:
            schema:
              type: string
              format: binary
      responses:
        '200':
          description: 'Confirmation message'
          content:
            application/json:
              schema:
                allOf:
                  - $ref: '#/components/schemas/ApiResponse'
                  - $ref: '#/components/schemas/ConfirmationMessage'
              example:
                message: File updated successfully
        default:
          $ref: '#/components/responses/ResponseError'

    delete:
      tags:
      - manager
      summary: Removes a file.
      description: Removes a specified file.
      operationId: api.controllers.manager_controller.delete_files
      parameters:
        - $ref: '#/components/parameters/pretty'
        - $ref: '#/components/parameters/wait_for_complete'
        - $ref: '#/components/parameters/edit_files_path'
      responses:
        '200':
          description: 'Confirmation message'
          content:
            application/json:
              schema:
                allOf:
                  - $ref: '#/components/schemas/ApiResponse'
                  - $ref: '#/components/schemas/ConfirmationMessage'
              example:
                message: File was deleted
        default:
          $ref: '#/components/responses/ResponseError'

  /manager/restart:
    put:
      tags:
      - manager
      summary: Restarts the wazuh manager.
      description: Restarts the wazuh manager.
      operationId: api.controllers.manager_controller.put_restart
      parameters:
        - $ref: '#/components/parameters/pretty'
        - $ref: '#/components/parameters/wait_for_complete'
      responses:
        '200':
          description: 'Confirmation message'
          content:
            application/json:
              schema:
                $ref: '#/components/schemas/ApiResponse'
              example:
                message: Restarting manager
        default:
          $ref: '#/components/responses/ResponseError'

  /manager/configuration/validation:
    get:
      tags:
      - manager
      summary: Check Wazuh configuration.
      description: Returns wether the Wazuh configuration is correct.
      operationId: api.controllers.manager_controller.get_conf_validation
      parameters:
        - $ref: '#/components/parameters/pretty'
        - $ref: '#/components/parameters/wait_for_complete'
      responses:
        '200':
          description: OK message if configuration is right
          content:
              application/json:
                schema:
                  $ref: '#/components/schemas/ConfigurationValidation'
                example:
                  status: OK
        default:
          $ref: '#/components/responses/ResponseError'

  /manager/configuration/{component}/{configuration}:
    get:
      tags:
        - manager
      summary: Get active configuration in manager for one component [on demand]
      description: Returns the requested configuration in JSON format.
      operationId: api.controllers.manager_controller.get_manager_config_ondemand
      parameters:
        - $ref: '#/components/parameters/pretty'
        - $ref: '#/components/parameters/wait_for_complete'
        - $ref: '#/components/parameters/component'
        - $ref: '#/components/parameters/configuration'

      responses:
        '200':
          description: 'Manager configuration on-demand'
          content:
            application/json:
              schema:
                allOf:
                  - $ref: '#/components/schemas/ApiResponse'

              example:
                data:
                  bind_addr: "0.0.0.0"
                  disabled: "false"
                  hidden: "no"
                  key: "9d273b53510fef702b54a92e9cffc82e"
                  name: "wazuh"
                  node_name: "master-node"
                  node_type: "master"
                  nodes: [
                    "wazuh-master"
                  ]
                  port: 1516

        default:
          $ref: '#/components/responses/ResponseError'

  /rootcheck:
    put:
      tags:
      - rootcheck
      summary: Run a rootcheck scan in all agents.
      description: Runs syscheck and rootcheck in all agents (Wazuh launches both processes simultaneously).
      operationId: api.controllers.rootcheck_controller.put_rootcheck
      parameters:
        - $ref: '#/components/parameters/pretty'
        - $ref: '#/components/parameters/wait_for_complete'
      responses:
        '200':
          description: Confirmation message
          content:
            application/json:
              schema:
                $ref: '#/components/schemas/ApiResponse'
              example:
                message: "Restarting Syscheck/Rootcheck on all agents"
        default:
          $ref: '#/components/responses/ResponseError'

    delete:
      tags:
      - rootcheck
      summary: Clear rootcheck scan results in all agents.
      description: Clear rootcheck scan results in all agents.
      operationId: api.controllers.rootcheck_controller.delete_rootcheck
      parameters:
        - $ref: '#/components/parameters/pretty'
        - $ref: '#/components/parameters/wait_for_complete'
      responses:
        '200':
          description: Confirmation message
          content:
            application/json:
              schema:
                $ref: '#/components/schemas/ApiResponse'
              example:
                message: "Rootcheck database deleted"
        default:
          $ref: '#/components/responses/ResponseError'

  /rootcheck/{agent_id}:
    get:
      tags:
      - rootcheck
      summary: Get Rootcheck database
      description: Returns rootcheck findings and scan results in the specified agent.
      operationId: api.controllers.rootcheck_controller.get_rootcheck_agent
      parameters:
        - $ref: '#/components/parameters/pretty'
        - $ref: '#/components/parameters/wait_for_complete'
        - $ref: '#/components/parameters/agent_id'
        - $ref: '#/components/parameters/offset'
        - $ref: '#/components/parameters/limit'
        - $ref: '#/components/parameters/sort'
        - $ref: '#/components/parameters/search'
        - $ref: '#/components/parameters/select'
        - $ref: '#/components/parameters/query'
        - $ref: '#/components/parameters/rootcheck_status'
        - $ref: '#/components/parameters/pci'
        - $ref: '#/components/parameters/cis'
      responses:
        '200':
          description: Latest rootcheck scan result
          content:
            application/json:
              schema:
                allOf:
                - $ref: '#/components/schemas/ApiResponse'
                - type: object
                  properties:
                    data:
                      allOf:
                        - $ref: '#/components/schemas/ListMetadata'
                        - type: object
                          properties:
                            items:
                              type: array
                              items:
                                $ref: '#/components/schemas/RootcheckDatabase'
              example:
                data:
                  totalItems: 2
                  items:
                    - status: outstanding
                      readDay: "2019-03-08T09:20:05Z"
                      oldDay: "2019-03-08T09:20:05Z"
                      event: "System Audit: SSH Hardening - 3: Root can log in. File: /etc/ssh/sshd_config. Reference: 3 ."
                    - status: outstanding
                      readDay: "2019-03-08T09:20:05Z"
                      oldDay: "2019-03-08T09:20:05Z"
                      pci: 2.2.4
                      event: "System Audit: SSH Hardening - 4: No Public Key authentication {PCI_DSS: 2.2.4}. File: /etc/ssh/sshd_config. Reference: 4 ."
        default:
          $ref: '#/components/responses/ResponseError'

    put:
      tags:
      - rootcheck
      summary: Run rootcheck scan in an agent.
      description: Runs syscheck and rootcheck scans in a specified agent (Wazuh launches both processes at the same time).
      operationId: api.controllers.rootcheck_controller.put_rootcheck_agent
      parameters:
        - $ref: '#/components/parameters/pretty'
        - $ref: '#/components/parameters/wait_for_complete'
        - $ref: '#/components/parameters/agent_id'
      responses:
        '200':
          description: Confirmation message
          content:
            application/json:
              schema:
                $ref: '#/components/schemas/ApiResponse'
              example:
                message: "Restarting Syscheck/Rootcheck locally"
        default:
          $ref: '#/components/responses/ResponseError'

    delete:
      tags:
      - rootcheck
      summary: Clear rootcheck scan results for a specified agent.
      description: Clear rootcheck scan results for a specified agent.
      operationId: api.controllers.rootcheck_controller.delete_rootcheck_agent
      parameters:
        - $ref: '#/components/parameters/pretty'
        - $ref: '#/components/parameters/wait_for_complete'
        - $ref: '#/components/parameters/agent_id'
      responses:
        '200':
          description: Confirmation message
          content:
            application/json:
              schema:
                $ref: '#/components/schemas/ApiResponse'
              example:
                message: "Rootcheck database deleted"
        default:
          $ref: '#/components/responses/ResponseError'

  /rootcheck/{agent_id}/pci:
    get:
      tags:
      - rootcheck
      summary: Get PCI requirements in the rootcheck database.
      description: Returns a list containing PCI requirements that have been detected by rootcheck scans.
      operationId: api.controllers.rootcheck_controller.get_rootcheck_pci_agent
      parameters:
        - $ref: '#/components/parameters/pretty'
        - $ref: '#/components/parameters/wait_for_complete'
        - $ref: '#/components/parameters/agent_id'
        - $ref: '#/components/parameters/offset'
        - $ref: '#/components/parameters/limit'
        - $ref: '#/components/parameters/sort'
        - $ref: '#/components/parameters/search'
      responses:
        '200':
          description: PCI requirements list.
          content:
            application/json:
              schema:
                allOf:
                - $ref: '#/components/schemas/ApiResponse'
                - type: object
                  properties:
                    data:
                      allOf:
                        - $ref: '#/components/schemas/ListMetadata'
                        - type: object
                          properties:
                            items:
                              type: array
                              items:
                                type: string
              example:
                data:
                  totalItems: 1
                  items:
                  - 2.2.4
        default:
          $ref: '#/components/responses/ResponseError'

  /rootcheck/{agent_id}/cis:
    get:
      tags:
      - rootcheck
      summary: Get CIS requirements in the rootcheck database.
      description: Returns a list containing CIS requirements that have been detected by rootcheck scans.
      operationId: api.controllers.rootcheck_controller.get_rootcheck_cis_agent
      parameters:
        - $ref: '#/components/parameters/pretty'
        - $ref: '#/components/parameters/wait_for_complete'
        - $ref: '#/components/parameters/agent_id'
        - $ref: '#/components/parameters/offset'
        - $ref: '#/components/parameters/limit'
        - $ref: '#/components/parameters/sort'
        - $ref: '#/components/parameters/search'
      responses:
        '200':
          description: CIS requirements list.
          content:
            application/json:
              schema:
                allOf:
                - $ref: '#/components/schemas/ApiResponse'
                - type: object
                  properties:
                    data:
                      allOf:
                        - $ref: '#/components/schemas/ListMetadata'
                        - type: object
                          properties:
                            items:
                              type: array
                              items:
                                type: string
              example:
                data:
                  totalItems: 2
                  items:
                  - "2.3 Debian Linux"
                  - "1.4 Debian Linux"
        default:
          $ref: '#/components/responses/ResponseError'

  /rootcheck/{agent_id}/last_scan:
    get:
      tags:
      - rootcheck
      summary: Get last rootcheck scan dates.
      description: Returns when the last rootcheck scan started and ended. If the scan is still in progress the end date will be unknown.
      operationId: api.controllers.rootcheck_controller.get_last_scan_agent
      parameters:
        - $ref: '#/components/parameters/pretty'
        - $ref: '#/components/parameters/wait_for_complete'
        - $ref: '#/components/parameters/agent_id'
      responses:
        '200':
          description: 'Scan dates'
          content:
            application/json:
              schema:
                allOf:
                - $ref: '#/components/schemas/ApiResponse'
                - type: object
                  properties:
                    data:
                      $ref: '#/components/schemas/LastScan'
              example:
                data:
                  end: "2019-03-08T10:35:21Z"
                  start: "2019-03-08T10:34:56Z"
        default:
          $ref: '#/components/responses/ResponseError'

  /rules:
    get:
      tags:
      - rules
      summary: Get information about all Wazuh rules.
      description: Returns a list containing information about each rule such as file where it's defined, description, rule group, status, etc.
      operationId: api.controllers.rules_controller.get_rules
      parameters:
        - $ref: '#/components/parameters/pretty'
        - $ref: '#/components/parameters/wait_for_complete'
        - $ref: '#/components/parameters/offset'
        - $ref: '#/components/parameters/limit'
        - $ref: '#/components/parameters/sort'
        - $ref: '#/components/parameters/search'
        - $ref: '#/components/parameters/statusRLDParam'
        - $ref: '#/components/parameters/group'
        - $ref: '#/components/parameters/level'
        - $ref: '#/components/parameters/file'
        - $ref: '#/components/parameters/etc_and_ruleset_path'
        - $ref: '#/components/parameters/pci'
        - $ref: '#/components/parameters/gdpr'
        - $ref: '#/components/parameters/gpg13'
        - $ref: '#/components/parameters/hipaa'
        - $ref: '#/components/parameters/nist-800-53'
      responses:
        '200':
          description: "Rules"
          content:
            application/json:
              schema:
                allOf:
                - $ref: '#/components/schemas/ApiResponse'
                - type: object
                  properties:
                    data:
                      allOf:
                        - $ref: '#/components/schemas/ListMetadata'
                        - type: object
                          properties:
                            items:
                              type: array
                              items:
                                $ref: '#/components/schemas/Rules'
              example:
                data:
                  totalItems: 2
                  items:
                    - file: 0016-wazuh_rules.xml
                      path: ruleset/rules
                      id: 203
                      level: 9
                      description: Agent event queue is full. Events may be lost.
                      status: enabled
                      groups:
                      - agent_flooding
                      - wazuh
                      pci:
                      -
                      gdpr:
                      - IV_35.7.d
                      details:
                        if_sid: "201"
                        level: "full"
                      hipaa:
                      -
                      gpg13:
                        -
                      nist-800-53:
                      -
                    - file: 0015-ossec_rules.xml
                      path: ruleset/rules
                      id: 513
                      level: 9
                      description: Windows malware detected.
                      status: enabled
                      groups:
                      - rootcheck
                      - gpg13_4.2
                      - ossec
                      pci:
                      -
                      gdpr:
                      - IV_35.7.d
                      details:
                        if_sid: "510"
                        match: "^Windows Malware"
                      hipaa:
                        -
                      gpg13:
                        -
                      nist-800-53:
                        -
        default:
          $ref: '#/components/responses/ResponseError'

  /rules/{rule_id}:
    get:
      tags:
      - rules
      summary: Filters rules by ID.
      description: Filters results of /rules endpoint filtering by ID.
      operationId: api.controllers.rules_controller.get_rules_id
      parameters:
        - $ref: '#/components/parameters/pretty'
        - $ref: '#/components/parameters/wait_for_complete'
        - $ref: '#/components/parameters/rule_id'
        - $ref: '#/components/parameters/offset'
        - $ref: '#/components/parameters/limit'
        - $ref: '#/components/parameters/sort'
        - $ref: '#/components/parameters/search'
      responses:
        '200':
          description: "Rules"
          content:
            application/json:
              schema:
                allOf:
                - $ref: '#/components/schemas/ApiResponse'
                - type: object
                  properties:
                    data:
                      allOf:
                        - $ref: '#/components/schemas/ListMetadata'
                        - type: object
                          properties:
                            items:
                              type: array
                              items:
                                $ref: '#/components/schemas/Rules'
              example:
                data:
                  totalItems: 1
                  items:
                    - file: 0225-mcafee_av_rules.xml
                      path: ruleset/rules
                      id: 7514
                      level: 5
                      description: McAfee Windows AV - EICAR test file detected.
                      status: enabled
                      groups:
                      - mcafee
                      pci:
                      -
                      gdpr:
                      -
                      details:
                        if_sid: "7505"
                        match: contains the EICAR test file
                        options: alert_by_email
        default:
          $ref: '#/components/responses/ResponseError'

  /rules/groups:
    get:
      tags:
      - rules
      summary: Get all rule groups names.
      description: Returns a list containing all rule groups names.
      operationId: api.controllers.rules_controller.get_rules_groups
      parameters:
        - $ref: '#/components/parameters/pretty'
        - $ref: '#/components/parameters/wait_for_complete'
        - $ref: '#/components/parameters/offset'
        - $ref: '#/components/parameters/limit'
        - $ref: '#/components/parameters/sort'
        - $ref: '#/components/parameters/search'
      responses:
        '200':
          description: 'Rule groups names'
          content:
            application/json:
              schema:
                allOf:
                - $ref: '#/components/schemas/ApiResponse'
                - type: object
                  properties:
                    data:
                      allOf:
                        - $ref: '#/components/schemas/ListMetadata'
                        - type: object
                          properties:
                            items:
                              type: array
                              items:
                                type: string
              example:
                data:
                  totalItems: 4
                  items:
                    - access_control
                    - access_denied
                    - accesslog
                    - account_changed
        default:
          $ref: '#/components/responses/ResponseError'

  /rules/pci:
    get:
      tags:
      - rules
      summary: Get all PCI requirements.
      description: Returns all PCI requirements names defined in the Wazuh ruleset.
      operationId: api.controllers.rules_controller.get_rules_pci
      parameters:
        - $ref: '#/components/parameters/pretty'
        - $ref: '#/components/parameters/wait_for_complete'
        - $ref: '#/components/parameters/offset'
        - $ref: '#/components/parameters/limit'
        - $ref: '#/components/parameters/sort'
        - $ref: '#/components/parameters/search'
      responses:
        '200':
          description: 'PCI requirements names'
          content:
            application/json:
              schema:
                allOf:
                - $ref: '#/components/schemas/ApiResponse'
                - type: object
                  properties:
                    data:
                      allOf:
                        - $ref: '#/components/schemas/ListMetadata'
                        - type: object
                          properties:
                            items:
                              type: array
                              items:
                                type: string
              example:
                data:
                  totalItems: 4
                  items:
                    - "1.1.1"
                    - "1.3.4"
                    - "1.4"
                    - "10.1"
        default:
          $ref: '#/components/responses/ResponseError'

  /rules/gdpr:
    get:
      tags:
      - rules
      summary: Get all GDPR requirements.
      description: Returns all GDPR requirements names defined in the Wazuh ruleset.
      operationId: api.controllers.rules_controller.get_rules_gdpr
      parameters:
        - $ref: '#/components/parameters/pretty'
        - $ref: '#/components/parameters/wait_for_complete'
        - $ref: '#/components/parameters/offset'
        - $ref: '#/components/parameters/limit'
        - $ref: '#/components/parameters/sort'
        - $ref: '#/components/parameters/search'
      responses:
        '200':
          description: 'GDPR requirements names'
          content:
            application/json:
              schema:
                allOf:
                - $ref: '#/components/schemas/ApiResponse'
                - type: object
                  properties:
                    data:
                      allOf:
                        - $ref: '#/components/schemas/ListMetadata'
                        - type: object
                          properties:
                            items:
                              type: array
                              items:
                                type: string
              example:
                data:
                  totalItems: 4
                  items:
                    - "II_5.1.f"
                    - "IV_30.1.g"
                    - "IV_32.2"
                    - "IV_35.7.d"
        default:
          $ref: '#/components/responses/ResponseError'

  /rules/gpg13:
    get:
      tags:
      - rules
      summary: Get all GPG13 requirements.
      description: Returns all GPG13 requirements names defined in the Wazuh ruleset.
      operationId: api.controllers.rules_controller.get_rules_gpg13
      parameters:
        - $ref: '#/components/parameters/pretty'
        - $ref: '#/components/parameters/wait_for_complete'
        - $ref: '#/components/parameters/offset'
        - $ref: '#/components/parameters/limit'
        - $ref: '#/components/parameters/sort'
        - $ref: '#/components/parameters/search'
      responses:
        '200':
          description: 'GPG13 requirements names'
          content:
            application/json:
              schema:
                allOf:
                - $ref: '#/components/schemas/ApiResponse'
                - type: object
                  properties:
                    data:
                      allOf:
                        - $ref: '#/components/schemas/ListMetadata'
                        - type: object
                          properties:
                            items:
                              type: array
                              items:
                                type: string
              example:
                data:
                  totalItems: 4
                  items:
                    - "1.3"
                    - "10.1"
                    - "3.1"
                    - "3.2"
        default:
          $ref: '#/components/responses/ResponseError'

  /rules/hipaa:
    get:
      tags:
      - rules
      summary: Get all HIPAA requirements.
      description: Returns all HIPAA requirements names defined in the Wazuh ruleset.
      operationId: api.controllers.rules_controller.get_rules_hipaa
      parameters:
        - $ref: '#/components/parameters/pretty'
        - $ref: '#/components/parameters/wait_for_complete'
        - $ref: '#/components/parameters/offset'
        - $ref: '#/components/parameters/limit'
        - $ref: '#/components/parameters/sort'
        - $ref: '#/components/parameters/search'
      responses:
        '200':
          description: 'HIPAA requirements names'
          content:
            application/json:
              schema:
                allOf:
                - $ref: '#/components/schemas/ApiResponse'
                - type: object
                  properties:
                    data:
                      allOf:
                        - $ref: '#/components/schemas/ListMetadata'
                        - type: object
                          properties:
                            items:
                              type: array
                              items:
                                type: string
              example:
                data:
                  totalItems: 3
                  items:
                    - "164.312.a.1"
                    - "164.312.b"
                    - "164.312.c.2"
        default:
          $ref: '#/components/responses/ResponseError'

  /rules/nist-800-53:
    get:
      tags:
      - rules
      summary: Get all NIST-800-53 requirements.
      description: Returns all NIST-800-53 requirements names defined in the Wazuh ruleset.
      operationId: api.controllers.rules_controller.get_rules_nist_800_53
      parameters:
        - $ref: '#/components/parameters/pretty'
        - $ref: '#/components/parameters/wait_for_complete'
        - $ref: '#/components/parameters/offset'
        - $ref: '#/components/parameters/limit'
        - $ref: '#/components/parameters/sort'
        - $ref: '#/components/parameters/search'
      responses:
        '200':
          description: 'NIST-800-53 requirements names'
          content:
            application/json:
              schema:
                allOf:
                - $ref: '#/components/schemas/ApiResponse'
                - type: object
                  properties:
                    data:
                      allOf:
                        - $ref: '#/components/schemas/ListMetadata'
                        - type: object
                          properties:
                            items:
                              type: array
                              items:
                                type: string
              example:
                data:
                  totalItems: 3
                  items:
                    - "CM.3"
                    - "AU.3"
                    - "IA.10"
        default:
          $ref: '#/components/responses/ResponseError'

  /rules/files:
    get:
      tags:
      - rules
      summary: Get all files which defines rules.
      description: Returns a list containing all files used to define rules and their status.
      operationId: api.controllers.rules_controller.get_rules_files
      parameters:
        - $ref: '#/components/parameters/pretty'
        - $ref: '#/components/parameters/wait_for_complete'
        - $ref: '#/components/parameters/offset'
        - $ref: '#/components/parameters/limit'
        - $ref: '#/components/parameters/sort'
        - $ref: '#/components/parameters/search'
        - $ref: '#/components/parameters/etc_and_ruleset_path'
        - $ref: '#/components/parameters/file'
        - $ref: '#/components/parameters/statusRLDParam'
      responses:
        '200':
          description: 'SCA database elements'
          content:
            application/json:
              schema:
                allOf:
                - $ref: '#/components/schemas/ApiResponse'
                - type: object
                  properties:
                    data:
                      allOf:
                        - $ref: '#/components/schemas/ListMetadata'
                        - type: object
                          properties:
                            items:
                              type: array
                              items:
                                $ref: '#/components/schemas/RulesFiles'
              example:
                data:
                  totalItems: 4
                  items:
                    - file: 0010-rules_config.xml
                      path: ruleset/rules
                      status: enabled
                    - file: 0015-ossec_rules.xml
                      path: ruleset/rules
                      status: enabled
                    - file: 0016-wazuh_rules.xml
                      path: ruleset/rules
                      status: enabled
                    - file: 0020-syslog_rules.xml
                      path: ruleset/rules
                      status: enabled
        default:
          $ref: '#/components/responses/ResponseError'

  /rules/files/{file}/download:
    get:
      tags:
        - rules
      summary: Download an specified rule file.
      description: Download an specified rule file.
      operationId: api.controllers.rules_controller.get_download_file
      parameters:
        - $ref: '#/components/parameters/pretty'
        - $ref: '#/components/parameters/wait_for_complete'
        - $ref: '#/components/parameters/downloadFile'
      responses:
        '200':
          description: Rule contents.
          content:
            application/xml:
              schema:
                type: string
        default:
          $ref: '#/components/responses/ResponseError'

  /sca/{agent_id}:
    get:
      tags:
      - sca
      summary: 'Get security configuration assessment (SCA) database'
      description: 'Returns the security SCA database of an agent.'
      operationId: api.controllers.sca_controller.get_sca_agent
      parameters:
        - $ref: '#/components/parameters/pretty'
        - $ref: '#/components/parameters/wait_for_complete'
        - $ref: '#/components/parameters/agent_id'
        - $ref: '#/components/parameters/sca_name'
        - $ref: '#/components/parameters/description'
        - $ref: '#/components/parameters/references'
        - $ref: '#/components/parameters/offset'
        - $ref: '#/components/parameters/limit'
        - $ref: '#/components/parameters/sort'
        - $ref: '#/components/parameters/search'
        - $ref: '#/components/parameters/query'
      responses:
        '200':
          description: 'SCA database elements'
          content:
            application/json:
              schema:
                allOf:
                - $ref: '#/components/schemas/ApiResponse'
                - type: object
                  properties:
                    data:
                      allOf:
                        - $ref: '#/components/schemas/ListMetadata'
                        - type: object
                          properties:
                            items:
                              type: array
                              items:
                                $ref: '#/components/schemas/SCADatabase'
              example:
               data:
                totalItems: 2
                items:
                - name: "System audit for SSH hardening"
                  pass: 3
                  score: 33
                  references: "https://www.ssh.com/ssh/"
                  fail: 6
                  description: "Guidance for establishing a secure configuration for SSH service vulnerabilities."
                  policy_id: "system_audit_ssh"
                  end_scan: "2019-03-06T10:12:02Z"
                  start_scan: "2019-03-06T10:12:02Z"
                - name: "CIS benchmark for Debian/Linux"
                  pass: 36
                  score: 87
                  references: "https://www.cisecurity.org/cis-benchmarks/"
                  fail: 5
                  description: "This document provides prescriptive guidance for establishing a secure configuration posture for Debian Linux systems running on x86 and x64 platforms. Many lists are included including filesystem types, services, clients, and network protocols. Not all items in these lists are guaranteed to exist on all distributions and additional similar items may exist which should be considered in addition to those explicitly mentioned."
                  policy_id: "cis_debian"
                  end_scan: "2019-03-06T10:11:53Z"
                  start_scan: "2019-03-06T10:11:53Z"
        default:
          $ref: '#/components/responses/ResponseError'

  /sca/{agent_id}/checks/{policy_id}:
    get:
      tags:
      - sca
      summary: 'Get policy monitoring alerts for a given policy'
      description: 'Returns the policy monitoring alerts for a given policy'
      operationId: api.controllers.sca_controller.get_sca_checks
      parameters:
        - $ref: '#/components/parameters/pretty'
        - $ref: '#/components/parameters/wait_for_complete'
        - $ref: '#/components/parameters/agent_id'
        - $ref: '#/components/parameters/policy_id'
        - $ref: '#/components/parameters/title'
        - $ref: '#/components/parameters/description'
        - $ref: '#/components/parameters/rationale'
        - $ref: '#/components/parameters/remediation'
        - $ref: '#/components/parameters/full_path_filter'
        - $ref: '#/components/parameters/process'
        - $ref: '#/components/parameters/directory'
        - $ref: '#/components/parameters/registry'
        - $ref: '#/components/parameters/references'
        - $ref: '#/components/parameters/result'
        - $ref: '#/components/parameters/offset'
        - $ref: '#/components/parameters/limit'
        - $ref: '#/components/parameters/sort'
        - $ref: '#/components/parameters/search'
        - $ref: '#/components/parameters/query'
      responses:
        '200':
          description: 'List of SCA Checks for a given policy ID'
          content:
            application/json:
              schema:
                allOf:
                - $ref: '#/components/schemas/ApiResponse'
                - type: object
                  properties:
                    data:
                      allOf:
                        - $ref: '#/components/schemas/ListMetadata'
                        - type: object
                          properties:
                            items:
                              type: array
                              items:
                                $ref: '#/components/schemas/SCAChecks'
              example:
                data:
                  totalItems: 2
                  items:
                  - remediation: "For new installations, during installation create a custom partition setup and specify a separate partition for /var. For systems that were previously installed, create a new partition and configure /etc/fstab as appropriate."
                    rationale: "Since the /var directory may contain world-writable files and directories, there is a risk of resource exhaustion if it is not bound to a separate partition."
                    title: "Ensure separate partition exists for /var"
                    policy_id: cis_debian
                    file: /etc/fstab
                    description: "The /var directory is used by daemons and other system services to temporarily store dynamic data. Some directories created by these processes may be world-writable."
                    id: 5003
                    result: failed
                    references: "https://tldp.org/HOWTO/LVM-HOWTO/"
                    compliance:
                    - key: cis
                      value: "1.1.6"
                    - key: cis_csc
                      value: "5"
                  - remediation: "Run the following commands to remove exim: # apt-get remove exim4; # apt-get purge exim4"
                    rationale: "Unless POP3 and/or IMAP servers are to be provided by this system, it is recommended that the package be removed to reduce the potential attack surface."
                    title: "Ensure IMAP and POP3 server is not enabled (POP3)"
                    policy_id: cis_debian
                    file: /etc/inetd.conf
                    description: exim is an open source IMAP and POP3 server for Linux based systems.
                    id: 5022
                    result: passed
                    compliance:
                    - key: cis
                      value: "2.2.11"
                    - key: cis_csc
                      value: "9"
                    - key: pci_dss
                      value: "2.2.2"
        default:
          $ref: '#/components/responses/ResponseError'

  /syscheck:
    put:
      tags:
      - syscheck
      summary: Run a syscheck scan in all agents.
      description: Runs syscheck and rootcheck in all agents (Wazuh launches both processes simultaneously).
      operationId: api.controllers.syscheck_controller.put_syscheck
      parameters:
        - $ref: '#/components/parameters/pretty'
        - $ref: '#/components/parameters/wait_for_complete'
      responses:
        '200':
          description: Confirmation message
          content:
            application/json:
              schema:
                $ref: '#/components/schemas/ApiResponse'
              example:
                message: "Restarting Syscheck/Rootcheck on all agents"
        default:
          $ref: '#/components/responses/ResponseError'

  /syscheck/{agent_id}:
    get:
      tags:
      - syscheck
      summary: Get File integrity monitoring scan results
      description: Returns FIM findings in the specified agent.
      operationId: api.controllers.syscheck_controller.get_syscheck_agent
      parameters:
        - $ref: '#/components/parameters/pretty'
        - $ref: '#/components/parameters/wait_for_complete'
        - $ref: '#/components/parameters/agent_id'
        - $ref: '#/components/parameters/offset'
        - $ref: '#/components/parameters/limit'
        - $ref: '#/components/parameters/sort'
        - $ref: '#/components/parameters/search'
        - $ref: '#/components/parameters/select'
        - $ref: '#/components/parameters/full_path_filter'
        - $ref: '#/components/parameters/filetype'
        - $ref: '#/components/parameters/summary'
        - $ref: '#/components/parameters/md5'
        - $ref: '#/components/parameters/sha1'
        - $ref: '#/components/parameters/sha256'
        - $ref: '#/components/parameters/hashfilter'
      responses:
        '200':
          description: Latest syscheck scan result
          content:
            application/json:
              schema:
                allOf:
                - $ref: '#/components/schemas/ApiResponse'
                - type: object
                  properties:
                    data:
                      allOf:
                        - $ref: '#/components/schemas/ListMetadata'
                        - type: object
                          properties:
                            items:
                              type: array
                              items:
                                $ref: '#/components/schemas/SyscheckDatabase'
              example:
                data:
                  totalItems: 2
                  items:
                    - size: 61
                      md5: 8588d49be3999f2daf69c3090682594f
                      inode: 946
                      perm: "100644"
                      gname: root
                      mtime: "2019-01-15T15:49:39Z"
                      sha1: a2219a7fd0a77be7422a02049b8d27805c0250ba
                      date: "2019-03-08T10:35:06Z"
                      uname: root
                      sha256: 303c346ece82ca4f6713ac176164285d0469f326b6f12a787e11f5d702529277
                      gid: 0
                      type: file
                      uid: 0
                      file: /etc/ssl/certs/TeliaSonera_Root_CA_v1.pem
                    - sha1: 016f8bd2ea009451042a856611d5d2967760e833
                      file: /etc/ssh/ssh_config
                      md5: f7bf238a3b0bf155c565454a9f819731
                      inode: 1579
                      uid: "0"
                      date: "2019-03-08T10:35:01Z"
                      perm: 100644
                      type: file
                      gname: root
                      uname: root
                      size: 1580
                      gid: "0"
                      mtime: "2018-11-05T11:51:29Z"
                      sha256: a39fbc57dc2ef8a473f078d1f6a35f725809400df67070b8852e8ed725047df2
        default:
          $ref: '#/components/responses/ResponseError'

    put:
      tags:
      - syscheck
      summary: Run FIM scan in an agent.
      description: Runs syscheck and rootcheck scans in a specified agent (Wazuh launches both processes at the same time).
      operationId: api.controllers.syscheck_controller.put_syscheck_agent
      parameters:
        - $ref: '#/components/parameters/pretty'
        - $ref: '#/components/parameters/wait_for_complete'
        - $ref: '#/components/parameters/agent_id'
      responses:
        '200':
          description: Confirmation message
          content:
            application/json:
              schema:
                $ref: '#/components/schemas/ApiResponse'
              example:
                message: "Restarting Syscheck/Rootcheck locally"
        default:
          $ref: '#/components/responses/ResponseError'

    delete:
      tags:
      - syscheck
      summary: Clear FIM scan results for a specified agent.
      description: Clear file integrity monitoring scan results for a specified agent.
      operationId: api.controllers.syscheck_controller.delete_syscheck_agent
      parameters:
        - $ref: '#/components/parameters/pretty'
        - $ref: '#/components/parameters/wait_for_complete'
        - $ref: '#/components/parameters/agent_id'
      responses:
        '200':
          description: Confirmation message
          content:
            application/json:
              schema:
                $ref: '#/components/schemas/ApiResponse'
              example:
                message: "Syscheck database deleted"
        default:
          $ref: '#/components/responses/ResponseError'

  /syscheck/{agent_id}/last_scan:
    get:
      tags:
      - syscheck
      summary: Get last syscheck scan dates.
      description: Returns when the last syscheck scan started and ended. If the scan is still in progress the end date will be unknown.
      operationId: api.controllers.syscheck_controller.get_last_scan_agent
      parameters:
        - $ref: '#/components/parameters/pretty'
        - $ref: '#/components/parameters/wait_for_complete'
        - $ref: '#/components/parameters/agent_id'
      responses:
        '200':
          description: 'Scan dates'
          content:
            application/json:
              schema:
                allOf:
                - $ref: '#/components/schemas/ApiResponse'
                - type: object
                  properties:
                    data:
                      $ref: '#/components/schemas/LastScan'
              example:
                data:
                  end: "2019-03-08T10:35:21Z"
                  start: "2019-03-08T10:34:56Z"
        default:
          $ref: '#/components/responses/ResponseError'

  /decoders:
    get:
      tags:
        - decoders
      summary: 'Get all decoders'
      description: "Returns information about all decoders included in ossec.conf. This information include decoder's route, decoder's name, decoder's file among others"
      operationId: api.controllers.decoders_controller.get_decoders
      parameters:
        - $ref: '#/components/parameters/pretty'
        - $ref: '#/components/parameters/wait_for_complete'
        - $ref: '#/components/parameters/offset'
        - $ref: '#/components/parameters/limit'
        - $ref: '#/components/parameters/sort'
        - $ref: '#/components/parameters/search'
        - $ref: '#/components/parameters/file'
        - $ref: '#/components/parameters/etc_and_ruleset_path'
        - $ref: '#/components/parameters/statusRLDParam'

      responses:
        '200':
          description: 'List of decoders included in ossec.conf'
          content:
            application/json:
              schema:
                allOf:
                - $ref: '#/components/schemas/ApiResponse'
                - type: object
                  properties:
                    data:
                      allOf:
                        - $ref: '#/components/schemas/ListMetadata'
                        - type: object
                          properties:
                            items:
                              type: array
                              items:
                                $ref: '#/components/schemas/Decoder'
              example:
                data:
                  totalItems: 571
                  items:
                  - file: 0005-wazuh_decoders.xml
                    name: wazuh
                    position: 0
                    status: enabled
                    details:
                      prematch: "^wazuh: "
                  - file: 0005-wazuh_decoders.xml
                    name: agent-buffer
                    position: 1
                    status: enabled
                    details:
                      parent: wazuh
                      prematch: "^Agent buffer:"
                      regex:
                        - "^ '(\\S+)'."
                      order: level
        default:
          $ref: '#/components/responses/ResponseError'

  /decoders/{decoder_name}:
    get:
      tags:
        - decoders
      summary: 'Get decoders by name'
      description: "Returns information about decoders with a specified name. This information include decoder's route, decoder's name, decoder's file among others"
      operationId: api.controllers.decoders_controller.get_decoders_by_name
      parameters:
        - $ref: '#/components/parameters/pretty'
        - $ref: '#/components/parameters/wait_for_complete'
        - $ref: '#/components/parameters/decoder_name'
        - $ref: '#/components/parameters/offset'
        - $ref: '#/components/parameters/limit'
        - $ref: '#/components/parameters/sort'
        - $ref: '#/components/parameters/search'
      responses:
        '200':
          description: 'List of decoders with a specified selected'
          content:
            application/json:
              schema:
                allOf:
                - $ref: '#/components/schemas/ApiResponse'
                - type: object
                  properties:
                    data:
                      allOf:
                        - $ref: '#/components/schemas/ListMetadata'
                        - type: object
                          properties:
                            items:
                              type: array
                              items:
                                $ref: '#/components/schemas/Decoder'
              example:
                data:
                  totalItems: 3
                  items:
                  - file: 0025-apache_decoders.xml
                    name: apache-errorlog
                    position: 0
                    status: enabled
                    details:
                      program_name: "^apache2|^httpd"
                  - file: 0025-apache_decoders.xml
                    name: apache-errorlog
                    position: 1
                    status: enabled
                    details:
                      prematch: "^[warn] |^[notice] |^[error] "
                  - file: 0025-apache_decoders.xml
                    name: apache-errorlog
                    position: 2
                    status: enabled
                    details:
                      prematch: "^[\\w+ \\w+ \\d+ \\d+:\\d+:\\d+.\\d+ \\d+] [\\S+:warn] |^[\\w+ \\w+ \\d+ \\d+:\\d+:\\d+.\\d+ \\d+] [\\S+:notice] |^[\\w+ \\w+ \\d+ \\d+:\\d+:\\d+.\\d+ \\d+] [\\S*:error] |^[\\w+ \\w+ \\d+ \\d+:\\d+:\\d+.\\d+ \\d+] [\\S+:info] "
        default:
          $ref: '#/components/responses/ResponseError'

  /decoders/files:
    get:
      tags:
        - decoders
      summary: 'Get all decoders files'
      description: "Returns information about all decoders files used in Wazuh. This information include decoder's file, decoder's route and decoder's status among others"
      operationId: api.controllers.decoders_controller.get_decoders_files
      parameters:
        - $ref: '#/components/parameters/pretty'
        - $ref: '#/components/parameters/wait_for_complete'
        - $ref: '#/components/parameters/offset'
        - $ref: '#/components/parameters/limit'
        - $ref: '#/components/parameters/sort'
        - $ref: '#/components/parameters/search'
        - $ref: '#/components/parameters/file'
        - $ref: '#/components/parameters/etc_and_ruleset_path'
        - $ref: '#/components/parameters/statusRLDParam'
      responses:
        '200':
          description: 'List of decoders files'
          content:
            application/json:
              schema:
                allOf:
                - $ref: '#/components/schemas/ApiResponse'
                - type: object
                  properties:
                    data:
                      allOf:
                        - $ref: '#/components/schemas/ListMetadata'
                        - type: object
                          properties:
                            items:
                              type: array
                              items:
                                $ref: '#/components/schemas/DecoderFile'
              example:
                data:
                  totalItems: 571
                  items:
                  - file: 0185-openldap_decoders.xml
                    status: enabled
                    path: /var/ossec/ruleset/decoders
                  - file: 0220-postfix_decoders.xml
                    status: enabled
                    path: /var/ossec/ruleset/decoders
                  - file: 0400-identity_guard_decoders.xml
                    status: enabled
                    path: /var/ossec/ruleset/decoders
                  - file: 0190-openvpn_decoders.xml
                    status: enabled
                    path: /var/ossec/ruleset/decoders
        default:
          $ref: '#/components/responses/ResponseError'

  /decoders/files/{file}/download:
    get:
      tags:
      - decoders
      summary: Download an specified decoder file.
      description: Download an specified decoder file.
      operationId: api.controllers.decoders_controller.get_download_file
      parameters:
        - $ref: '#/components/parameters/pretty'
        - $ref: '#/components/parameters/wait_for_complete'
        - $ref: '#/components/parameters/downloadFile'
      responses:
        '200':
          description: Decoder contents.
          content:
            application/xml:
              schema:
                type: string
        default:
          $ref: '#/components/responses/ResponseError'

  /decoders/parents:
    get:
      tags:
        - decoders
      summary: 'Get all parent decoders'
      description: 'Returns information about all parent decoders. A parent decoder is a decoder used as base of other decoders'
      operationId: api.controllers.decoders_controller.get_decoders_parents
      parameters:
        - $ref: '#/components/parameters/pretty'
        - $ref: '#/components/parameters/wait_for_complete'
        - $ref: '#/components/parameters/offset'
        - $ref: '#/components/parameters/limit'
        - $ref: '#/components/parameters/sort'
        - $ref: '#/components/parameters/search'
      responses:
        '200':
          description: 'List of parent decoders'
          content:
            application/json:
              schema:
                allOf:
                - $ref: '#/components/schemas/ApiResponse'
                - type: object
                  properties:
                    data:
                      allOf:
                        - $ref: '#/components/schemas/ListMetadata'
                        - type: object
                          properties:
                            items:
                              type: array
                              items:
                                $ref: '#/components/schemas/Decoder'
              example:
                data:
                  totalItems: 153
                  items:
                  - file: local_decoder.xml
                    name: local_decoder_example
                    position: 0
                    status: enabled
                    details:
                      program_name: local_decoder_example
                  - file: 0465-azure_decoders.xml
                    name: azure-storage
                    position: 1
                    status: enabled
                    details:
                      prematch: "^azure_tag: azure-storage. "
                      regex:
                        - "^azure_storage_tag: (\\S+)"
                      order: tag
        default:
          $ref: '#/components/responses/ResponseError'

  /experimental/syscheck:
    delete:
      tags:
        - experimental
      summary: 'Clear syscheck database'
      description: 'Clears the syscheck database for all agents.'
      operationId: api.controllers.experimental_controller.clear_syscheck_database
      parameters:
        - $ref: '#/components/parameters/pretty'
        - $ref: '#/components/parameters/wait_for_complete'
      responses:
        '200':
          description: 'Delete syscheck database'
          content:
            application/json:
              schema:
                $ref: '#/components/schemas/ApiResponse'
              example:
                message: Syscheck database deleted
        default:
          $ref: '#/components/responses/ResponseError'

  /experimental/ciscat/results:
    get:
      tags:
        - experimental
      summary: 'Get CIS-CAT results'
      description: "Returns the agents ciscat results info."
      operationId: api.controllers.experimental_controller.get_cis_cat_results
      parameters:
        - $ref: '#/components/parameters/pretty'
        - $ref: '#/components/parameters/wait_for_complete'
        - $ref: '#/components/parameters/offset'
        - $ref: '#/components/parameters/limit'
        - $ref: '#/components/parameters/sort'
        - $ref: '#/components/parameters/search'
        - $ref: '#/components/parameters/select'
        - $ref: '#/components/parameters/benchmark'
        - $ref: '#/components/parameters/profile'
        - $ref: '#/components/parameters/pass'
        - $ref: '#/components/parameters/fail'
        - $ref: '#/components/parameters/error'
        - $ref: '#/components/parameters/notchecked'
        - $ref: '#/components/parameters/unknown'
        - $ref: '#/components/parameters/score'
      responses:
        '200':
          description: 'Return a list of CIS-CAT results'
          content:
            application/json:
              schema:
                allOf:
                - $ref: '#/components/schemas/ApiResponse'
                - type: object
                  properties:
                    data:
                      allOf:
                        - $ref: '#/components/schemas/ListMetadata'
                        - type: object
                          properties:
                            items:
                              type: array
                              items:
                                $ref: '#/components/schemas/CiscatResults'
              example:
                data:
                  totalItems: 2
                  items:
                  - profile: xccdf_org.cisecurity.benchmarks_profile_Level_1_-_Workstation
                    score: 64
                    error: 0
                    scan:
                      id: 1406741147
                      time: "2018-09-06T07:50:52.630Z"
                    fail: 53
                    benchmark: CIS Ubuntu Linux 16.04 LTS Benchmark
                    pass: 96
                    notchecked: 71
                    unknown: 0
                  - profile: xccdf_org.cisecurity.benchmarks_profile_Level_2_-_Server
                    score: 57
                    error: 0
                    scan:
                      id: 1406741147
                      time: "2018-09-06T07:50:15.632Z"
                    fail: 79
                    benchmark: CIS Ubuntu Linux 16.04 LTS Benchmark
                    pass: 104
                    notchecked: 36
                    unknown: 1
        default:
          $ref: '#/components/responses/ResponseError'

  /experimental/syscollector/hardware:
    get:
      tags:
        - experimental
      summary: 'Get hardware info of all agents'
      description: "Returns the agent's hardware info. This information include cpu, ram, scan info among others of all agents."
      operationId: api.controllers.experimental_controller.get_hardware_info
      parameters:
        - $ref: '#/components/parameters/pretty'
        - $ref: '#/components/parameters/wait_for_complete'
        - $ref: '#/components/parameters/offset'
        - $ref: '#/components/parameters/limit'
        - $ref: '#/components/parameters/sort'
        - $ref: '#/components/parameters/search'
        - $ref: '#/components/parameters/select'
        - $ref: '#/components/parameters/ram.free'
        - $ref: '#/components/parameters/ram.total'
        - $ref: '#/components/parameters/cpu.cores'
        - $ref: '#/components/parameters/cpu.mhz'
        - $ref: '#/components/parameters/cpu.name'
        - $ref: '#/components/parameters/board_serial'
      responses:
        '200':
          description: "Return a list of agent's hardware results"
          content:
            application/json:
              schema:
                allOf:
                - $ref: '#/components/schemas/ApiResponse'
                - type: object
                  properties:
                    data:
                      allOf:
                        - $ref: '#/components/schemas/ListMetadata'
                        - type: object
                          properties:
                            items:
                              type: array
                              items:
                                $ref: '#/components/schemas/SyscollectorHardware'
              example:
                data:
                  totalItems: 4
                  items:
                  - cpu:
                      core: 2
                      mhz: 1992.001
                      name: Intel(R) Core(TM) i7-8550U CPU @ 1.80GHz
                    ram:
                      free: 65396
                      total: 492832
                      usage: 87
                    scan:
                      id: 219248827
                      time: "2019-02-19T10:22:14Z"
                    board_serial: "0"
                    agent_id: "000"
                  - cpu:
                      core: 1
                      mhz: 1992.001
                      name: Intel(R) Core(TM) i7-8550U CPU @ 1.80GHz
                    ram:
                      free: 40372
                      total: 234968
                      usage: 83
                    scan:
                      id: 257116304
                      time: "2019-02-19T10:26:20Z"
                    board_serial: "0"
                    agent_id: "001"
        default:
          $ref: '#/components/responses/ResponseError'

  /experimental/syscollector/netaddr:
    get:
      tags:
        - experimental
      summary: 'Get the IPv4 and IPv6 addresses associated all network interfaces'
      description: "Returns the agent's IPv4 and IPv6 addresses associated its network interfaces. This information include used IP protocol, interface, IP address  among others  of all agents."
      operationId: api.controllers.experimental_controller.get_network_address_info
      parameters:
        - $ref: '#/components/parameters/pretty'
        - $ref: '#/components/parameters/wait_for_complete'
        - $ref: '#/components/parameters/offset'
        - $ref: '#/components/parameters/limit'
        - $ref: '#/components/parameters/sort'
        - $ref: '#/components/parameters/search'
        - $ref: '#/components/parameters/select'
        - $ref: '#/components/parameters/proto'
        - $ref: '#/components/parameters/address'
        - $ref: '#/components/parameters/broadcast'
        - $ref: '#/components/parameters/netmask'
      responses:
        '200':
          description: "Return a list of agent's network results"
          content:
            application/json:
              schema:
                allOf:
                - $ref: '#/components/schemas/ApiResponse'
                - type: object
                  properties:
                    data:
                      allOf:
                        - $ref: '#/components/schemas/ListMetadata'
                        - type: object
                          properties:
                            items:
                              type: array
                              items:
                                $ref: '#/components/schemas/SyscollectorNetwork'
              example:
                data:
                  totalItems: 16
                  items:
                  - proto: "ipv6"
                    iface: "enp0s3"
                    scan_id: 1203337658
                    address: "fe80::f9:71ff:fed7:9d11"
                    netmask: "ffff:ffff:ffff:ffff::"
                    agent_id: "000"
                  - proto: "ipv6"
                    iface: "enp0s8"
                    scan_id: 1203337658
                    address: "fe80::a00:27ff:fefc:51f5"
                    netmask: "ffff:ffff:ffff:ffff::"
                    agent_id: "000"
        default:
          $ref: '#/components/responses/ResponseError'

  /experimental/syscollector/netiface:
    get:
      tags:
        - experimental
      summary: 'Get all network interfaces from all agents.'
      description: "Returns the agent's network interfaces. This information include rx, scan, tx info and some network information among others  of all agents."
      operationId: api.controllers.experimental_controller.get_network_interface_info
      parameters:
        - $ref: '#/components/parameters/pretty'
        - $ref: '#/components/parameters/wait_for_complete'
        - $ref: '#/components/parameters/offset'
        - $ref: '#/components/parameters/limit'
        - $ref: '#/components/parameters/sort'
        - $ref: '#/components/parameters/search'
        - $ref: '#/components/parameters/select'
        - $ref: '#/components/parameters/name'
        - $ref: '#/components/parameters/adapter'
        - $ref: '#/components/parameters/type_syscollector'
        - $ref: '#/components/parameters/state'
        - $ref: '#/components/parameters/mtu'
        - $ref: '#/components/parameters/tx.packets'
        - $ref: '#/components/parameters/rx.packets'
        - $ref: '#/components/parameters/tx.bytes'
        - $ref: '#/components/parameters/rx.bytes'
        - $ref: '#/components/parameters/tx.errors'
        - $ref: '#/components/parameters/rx.errors'
        - $ref: '#/components/parameters/tx.dropped'
        - $ref: '#/components/parameters/rx.dropped'
      responses:
        '200':
          description: "Return a list of agent's network interfaces results"
          content:
            application/json:
              schema:
                allOf:
                - $ref: '#/components/schemas/ApiResponse'
                - type: object
                  properties:
                    data:
                      allOf:
                        - $ref: '#/components/schemas/ListMetadata'
                        - type: object
                          properties:
                            items:
                              type: array
                              items:
                                $ref: '#/components/schemas/SyscollectorInterface'
              example:
                data:
                  totalItems: 8
                  items:
                  - rx:
                      bytes: 47319629
                      dropped: 0
                      errors: 0
                      packets: 43889
                    scan:
                      id: 1203337658
                      time: "2019-02-19T10:22:14Z"
                    tx:
                      bytes: 843282
                      dropped: 0
                      errors: 0
                      packets: 12505
                    mac: "02:f9:71:d7:9d:11"
                    name: "enp0s3"
                    type: "ethernet"
                    mtu: 1500
                    state: "up"
                    agent_id: "000"
                  - rx:
                      bytes: 0
                      dropped: 0
                      errors: 0
                      packets: 0
                    scan:
                      id: 1203337658
                      time: "2019-02-19T10:22:14Z"
                    tx:
                      bytes: 3874
                      dropped: 0
                      errors: 0
                      packets: 19
                    mac: "08:00:27:fc:51:f5"
                    name: "enp0s8"
                    type: "ethernet"
                    mtu: 1500
                    state: "up"
                    agent_id: "000"
        default:
          $ref: '#/components/responses/ResponseError'

  /experimental/syscollector/netproto:
    get:
      tags:
        - experimental
      summary: 'Get network protocol info of all agents'
      description: "Returns the agent's routing configuration for each network interface. This information include interface, type protocol information among others of all agents."
      operationId: api.controllers.experimental_controller.get_network_protocol_info
      parameters:
        - $ref: '#/components/parameters/pretty'
        - $ref: '#/components/parameters/wait_for_complete'
        - $ref: '#/components/parameters/offset'
        - $ref: '#/components/parameters/limit'
        - $ref: '#/components/parameters/sort'
        - $ref: '#/components/parameters/search'
        - $ref: '#/components/parameters/select'
        - $ref: '#/components/parameters/iface'
        - $ref: '#/components/parameters/type_syscollector'
        - $ref: '#/components/parameters/gateway'
        - $ref: '#/components/parameters/dhcp'
      responses:
        '200':
          description: "Return a list of agent's network protocol results"
          content:
            application/json:
              schema:
                allOf:
                - $ref: '#/components/schemas/ApiResponse'
                - type: object
                  properties:
                    data:
                      allOf:
                        - $ref: '#/components/schemas/ListMetadata'
                        - type: object
                          properties:
                            items:
                              type: array
                              items:
                                $ref: '#/components/schemas/SyscollectorProtocol'
              example:
                data:
                  totalItems: 16
                  items:
                  - iface: "enp0s3"
                    scan_id: 1203337658
                    type: "ipv6"
                    dhcp: "enabled"
                    agent_id: "000"
                  - iface: "enp0s8"
                    scan_id: 1203337658
                    type: "ipv6"
                    dhcp: "enabled"
                    agent_id: "000"
        default:
          $ref: '#/components/responses/ResponseError'

  /experimental/syscollector/os:
    get:
      tags:
        - experimental
      summary: 'Get OS info of all agents'
      description: "Returns the agent's OS info. This information include os information, architecture information among others of all agents."
      operationId: api.controllers.experimental_controller.get_os_info
      parameters:
        - $ref: '#/components/parameters/pretty'
        - $ref: '#/components/parameters/wait_for_complete'
        - $ref: '#/components/parameters/offset'
        - $ref: '#/components/parameters/limit'
        - $ref: '#/components/parameters/sort'
        - $ref: '#/components/parameters/search'
        - $ref: '#/components/parameters/select'
        - $ref: '#/components/parameters/os.name'
        - $ref: '#/components/parameters/architecture'
        - $ref: '#/components/parameters/os.version'
        - $ref: '#/components/parameters/version'
        - $ref: '#/components/parameters/release'
      responses:
        '200':
          description: "Return a list of agent's OS results"
          content:
            application/json:
              schema:
                allOf:
                - $ref: '#/components/schemas/ApiResponse'
                - type: object
                  properties:
                    data:
                      allOf:
                        - $ref: '#/components/schemas/ListMetadata'
                        - type: object
                          properties:
                            items:
                              type: array
                              items:
                                $ref: '#/components/schemas/SyscollectorOS'
              example:
                data:
                  totalItems: 4
                  items:
                  - os:
                      codename: "Bionic Beaver"
                      major: "18"
                      minor: "04"
                      name: "Ubuntu"
                      platform: "ubuntu"
                      version: "18.04.1 LTS (Bionic Beaver)"
                    scan:
                      id: 651932304
                      time: "2019-02-19T10:22:14Z"
                    release: "4.15.0-43-generic"
                    architecture: "x86_64"
                    version: "#46-Ubuntu SMP Thu Dec 6 14:45:28 UTC 2018"
                    sysname: "Linux"
                    hostname: "master"
                    agent_id: "000"
                  - os:
                      codename: "Bionic Beaver"
                      major: "18"
                      minor: "04"
                      name: "Ubuntu"
                      platform: "ubuntu"
                      version: "18.04.1 LTS (Bionic Beaver)"
                    scan:
                      id: 780978297
                      time: "2019-02-19T10:26:20Z"
                    release: "4.15.0-43-generic"
                    architecture: "x86_64"
                    version: "#46-Ubuntu SMP Thu Dec 6 14:45:28 UTC 2018"
                    sysname: "Linux"
                    hostname: "agent-1"
                    agent_id: "001"
        default:
          $ref: '#/components/responses/ResponseError'

  /experimental/syscollector/packages:
    get:
      tags:
        - experimental
      summary: 'Get packages info of all agents'
      description: "Returns the agent's packages info. This information include name, section, size, priority information of all packages among others of all agents."
      operationId: api.controllers.experimental_controller.get_packages_info
      parameters:
        - $ref: '#/components/parameters/pretty'
        - $ref: '#/components/parameters/wait_for_complete'
        - $ref: '#/components/parameters/offset'
        - $ref: '#/components/parameters/limit'
        - $ref: '#/components/parameters/sort'
        - $ref: '#/components/parameters/search'
        - $ref: '#/components/parameters/select'
        - $ref: '#/components/parameters/vendor'
        - $ref: '#/components/parameters/name'
        - $ref: '#/components/parameters/architecture'
        - $ref: '#/components/parameters/file_format'
        - $ref: '#/components/parameters/package_version'
      responses:
        '200':
          description: "Return a list of agent's packages results"
          content:
            application/json:
              schema:
                allOf:
                - $ref: '#/components/schemas/ApiResponse'
                - type: object
                  properties:
                    data:
                      allOf:
                        - $ref: '#/components/schemas/ListMetadata'
                        - type: object
                          properties:
                            items:
                              type: array
                              items:
                                $ref: '#/components/schemas/SyscollectorPackages'
              example:
                data:
                  totalItems: 2014
                  items:
                  - scan:
                      id: 1631140954
                      time: "2019-02-19T10:22:14Z"
                    name: "acl"
                    section: "utils"
                    priority: "optional"
                    size: 200
                    description: "Access control list utilities"
                    architecture: "amd64"
                    multiarch: "foreign"
                    vendor: "Ubuntu Developers <ubuntu-devel-discuss@lists.ubuntu.com>"
                    version: "2.2.52-3build1"
                    format: "deb"
                    agent_id: "000"
                  - scan:
                      id: 1631140954
                      time: "2019-02-19T10:22:14Z"
                    name: "accountsservice"
                    section: "admin"
                    priority: "optional"
                    size: 440
                    description: "query and manipulate user account information"
                    architecture: "amd64"
                    multiarch: "foreign"
                    vendor: "Ubuntu Developers <ubuntu-devel-discuss@lists.ubuntu.com>"
                    version: "0.6.45-1ubuntu1"
                    format: "deb"
                    agent_id: "000"
        default:
          $ref: '#/components/responses/ResponseError'

  /experimental/syscollector/ports:
    get:
      tags:
        - experimental
      summary: 'Get ports info of all agents'
      description: "Returns the agent's ports info. This information include local IP, Remote IP, protocol information among others of all agents."
      operationId: api.controllers.experimental_controller.get_ports_info
      parameters:
        - $ref: '#/components/parameters/pretty'
        - $ref: '#/components/parameters/wait_for_complete'
        - $ref: '#/components/parameters/offset'
        - $ref: '#/components/parameters/limit'
        - $ref: '#/components/parameters/sort'
        - $ref: '#/components/parameters/search'
        - $ref: '#/components/parameters/select'
        - $ref: '#/components/parameters/pid'
        - $ref: '#/components/parameters/protocol'
        - $ref: '#/components/parameters/local.ip'
        - $ref: '#/components/parameters/local.port'
        - $ref: '#/components/parameters/remote.ip'
        - $ref: '#/components/parameters/tx_queue'
        - $ref: '#/components/parameters/state'
        - $ref: '#/components/parameters/process'
      responses:
        '200':
          description: "Return a list of agent's packages results"
          content:
            application/json:
              schema:
                allOf:
                - $ref: '#/components/schemas/ApiResponse'
                - type: object
                  properties:
                    data:
                      allOf:
                        - $ref: '#/components/schemas/ListMetadata'
                        - type: object
                          properties:
                            items:
                              type: array
                              items:
                                $ref: '#/components/schemas/SyscollectorPorts'
              example:
                data:
                  totalItems: 18
                  items:
                  - local:
                      ip: 172.17.0.100
                      port: 1516
                    remote:
                      ip: 172.17.0.101
                      port: 54550
                    scan:
                      id: 1672337392
                      time: "2019-03-14T10:38:21Z"
                    state: established
                    protocol: tcp
                    rx_queue: 0
                    tx_queue: 0
                    inode: 321208
                  - local:
                      ip: "::"
                      port: 55000
                    remote:
                      ip: "::"
                      port: 0
                    scan:
                      id: 1672337392
                      time: "2019-03-14T10:38:21Z"
                    state: listening
                    protocol: tcp6
                    rx_queue: 0
                    inode: 18153
                    tx_queue: 0
        default:
          $ref: '#/components/responses/ResponseError'

  /experimental/syscollector/processes:
    get:
      tags:
        - experimental
      summary: 'Get processes info of all agents'
      description: "Returns the agent's processes info."
      operationId: api.controllers.experimental_controller.get_processes_info
      parameters:
        - $ref: '#/components/parameters/pretty'
        - $ref: '#/components/parameters/wait_for_complete'
        - $ref: '#/components/parameters/offset'
        - $ref: '#/components/parameters/limit'
        - $ref: '#/components/parameters/sort'
        - $ref: '#/components/parameters/search'
        - $ref: '#/components/parameters/select'
        - $ref: '#/components/parameters/process_pid'
        - $ref: '#/components/parameters/process_state'
        - $ref: '#/components/parameters/ppid'
        - $ref: '#/components/parameters/egroup'
        - $ref: '#/components/parameters/euser'
        - $ref: '#/components/parameters/fgroup'
        - $ref: '#/components/parameters/process_name'
        - $ref: '#/components/parameters/nlwp'
        - $ref: '#/components/parameters/pgrp'
        - $ref: '#/components/parameters/priority'
        - $ref: '#/components/parameters/rgroup'
        - $ref: '#/components/parameters/ruser'
        - $ref: '#/components/parameters/sgroup'
        - $ref: '#/components/parameters/suser'
      responses:
        '200':
          description: "Return a list of agent's processes results"
          content:
            application/json:
              schema:
                allOf:
                - $ref: '#/components/schemas/ApiResponse'
                - type: object
                  properties:
                    data:
                      allOf:
                        - $ref: '#/components/schemas/ListMetadata'
                        - type: object
                          properties:
                            items:
                              type: array
                              items:
                                $ref: '#/components/schemas/SyscollectorProcess'
              example:
                data:
                  totalItems: 420
                  items:
                  - scan:
                      id: 225991434
                      time: "2019-03-08T08:30:59Z"
                    fgroup: "root"
                    state: "S"
                    priority: 20
                    suser: "root"
                    ppid: 0
                    vm_size: 0
                    session: 0
                    pid: "2"
                    nlwp: 1
                    name: "kthreadd"
                    euser: "root"
                    sgroup: "root"
                    size: 0
                    stime: 0
                    nice: 0
                    share: 0
                    processor: 1
                    ruser: "root"
                    egroup: "root"
                    rgroup: "root"
                    pgrp: 0
                    resident: 0
                    utime: 0
                    tgid: 2
                    start_time: 8
                    tty: 0
                    agent_id: "000"
                  - scan:
                      id: 225991434
                      time: "2019-03-08T08:30:59Z"
                    fgroup: "root"
                    state: "S"
                    priority: 25
                    suser: "root"
                    ppid: 2
                    vm_size: 0
                    session: 0
                    pid: "28"
                    nlwp: 1
                    name: "ksmd"
                    euser: "root"
                    sgroup: "root"
                    size: 0
                    stime: 0
                    nice: 5
                    share: 0
                    processor: 1
                    ruser: "root"
                    egroup: "root"
                    rgroup: "root"
                    pgrp: 0
                    resident: 0
                    utime: 0
                    tgid: 28
                    start_time: 22
                    tty: 0
                    agent_id: "000"
        default:
          $ref: '#/components/responses/ResponseError'

  /syscollector/{agent_id}/hardware:
    get:
      tags:
        - syscollector
      summary: 'Get hardware info'
      description: "Returns the agent's hardware info. This information include cpu, ram, scan info among others."
      operationId: api.controllers.syscollector_controller.get_hardware_info
      parameters:
        - $ref: '#/components/parameters/pretty'
        - $ref: '#/components/parameters/wait_for_complete'
        - $ref: '#/components/parameters/agent_id'
        - $ref: '#/components/parameters/select'
      responses:
        '200':
          description: "Return a list of agent's hardware results"
          content:
            application/json:
              schema:
                allOf:
                - $ref: '#/components/schemas/ApiResponse'
                - type: object
                  properties:
                    data:
                      $ref: '#/components/schemas/SyscollectorHardware'
              example:
                data:
                  cpu:
                    core: 2
                    mhz: 1991.999
                    name: Intel(R) Core(TM) i7-8550U CPU @ 1.80GHz
                  ram:
                    free: 55592
                    total: 492832
                    usage: 89
                  scan:
                    id: 599386135
                    time: "2019-03-08T08:30:53Z"
                  board_serial: "0"
        default:
          $ref: '#/components/responses/ResponseError'

  /syscollector/{agent_id}/netaddr:
    get:
      tags:
        - syscollector
      summary: 'Get network address info of an agent'
      description: "Returns the agent's network address info. This information include used IP protocol, interface, IP address  among others."
      operationId: api.controllers.syscollector_controller.get_network_address_info
      parameters:
        - $ref: '#/components/parameters/pretty'
        - $ref: '#/components/parameters/wait_for_complete'
        - $ref: '#/components/parameters/agent_id'
        - $ref: '#/components/parameters/offset'
        - $ref: '#/components/parameters/limit'
        - $ref: '#/components/parameters/sort'
        - $ref: '#/components/parameters/search'
        - $ref: '#/components/parameters/select'
        - $ref: '#/components/parameters/iface'
        - $ref: '#/components/parameters/proto'
        - $ref: '#/components/parameters/address'
        - $ref: '#/components/parameters/broadcast'
        - $ref: '#/components/parameters/netmask'
      responses:
        '200':
          description: "Return a list of agent's network results"
          content:
            application/json:
              schema:
                allOf:
                - $ref: '#/components/schemas/ApiResponse'
                - type: object
                  properties:
                    data:
                      allOf:
                        - $ref: '#/components/schemas/ListMetadata'
                        - type: object
                          properties:
                            items:
                              type: array
                              items:
                                $ref: '#/components/schemas/SyscollectorNetwork'
              example:
                data:
                  totalItems: 4
                  items:
                  - proto: "ipv6"
                    address: "fe80::f9:71ff:fed7:9d11"
                    iface: "enp0s3"
                    netmask: "ffff:ffff:ffff:ffff::"
                    scan_id: 1478544824
                  - proto: "ipv6"
                    address: "fe80::a00:27ff:fe78:5d4"
                    iface: "enp0s8"
                    netmask: "ffff:ffff:ffff:ffff::"
                    scan_id: 1478544824
        default:
          $ref: '#/components/responses/ResponseError'

  /syscollector/{agent_id}/netiface:
    get:
      tags:
        - syscollector
      summary: 'Get network interface info of an agent'
      description: "Returns the agent's network interface info. This information include rx, scan, tx info and some network information among others."
      operationId: api.controllers.syscollector_controller.get_network_interface_info
      parameters:
        - $ref: '#/components/parameters/pretty'
        - $ref: '#/components/parameters/wait_for_complete'
        - $ref: '#/components/parameters/agent_id'
        - $ref: '#/components/parameters/offset'
        - $ref: '#/components/parameters/limit'
        - $ref: '#/components/parameters/sort'
        - $ref: '#/components/parameters/search'
        - $ref: '#/components/parameters/select'
        - $ref: '#/components/parameters/name'
        - $ref: '#/components/parameters/adapter'
        - $ref: '#/components/parameters/typesys'
        - $ref: '#/components/parameters/state'
        - $ref: '#/components/parameters/mtu'
        - $ref: '#/components/parameters/tx.packets'
        - $ref: '#/components/parameters/rx.packets'
        - $ref: '#/components/parameters/tx.bytes'
        - $ref: '#/components/parameters/rx.bytes'
        - $ref: '#/components/parameters/tx.errors'
        - $ref: '#/components/parameters/rx.errors'
        - $ref: '#/components/parameters/tx.dropped'
        - $ref: '#/components/parameters/rx.dropped'
      responses:
        '200':
          description: "Return a list of agent's network interfaces results"
          content:
            application/json:
              schema:
                allOf:
                - $ref: '#/components/schemas/ApiResponse'
                - type: object
                  properties:
                    data:
                      allOf:
                        - $ref: '#/components/schemas/ListMetadata'
                        - type: object
                          properties:
                            items:
                              type: array
                              items:
                                $ref: '#/components/schemas/SyscollectorInterface'
              example:
                data:
                  totalItems: 2
                  items:
                  - rx:
                      bytes: 151695946
                      dropped: 0
                      errors: 0
                      packets: 111792
                    scan:
                      id: 1478544824
                      time: "2019-03-08T08:30:53Z"
                    tx:
                      bytes: 2408059
                      dropped: 0
                      errors: 0
                      packets: 35104
                    name: "enp0s3"
                    state: "up"
                    type: "ethernet"
                    mtu: 1500
                    mac: "02:f9:71:d7:9d:11"
                  - rx:
                      bytes: 0
                      dropped: 0
                      errors: 0
                      packets: 0
                    scan:
                      id: 1478544824
                      time: "2019-03-08T08:30:53Z"
                    tx:
                      bytes: 5312
                      dropped: 0
                      errors: 0
                      packets: 24
                    name: "enp0s8"
                    state: "up"
                    type: "ethernet"
                    mtu: 1500
                    mac: "08:00:27:78:05:d4"
        default:
          $ref: '#/components/responses/ResponseError'

  /syscollector/{agent_id}/netproto:
    get:
      tags:
        - syscollector
      summary: 'Get network protocol info of an agent'
      description: "Returns the agent's routing configuration for each network interface."
      operationId: api.controllers.syscollector_controller.get_network_protocol_info
      parameters:
        - $ref: '#/components/parameters/pretty'
        - $ref: '#/components/parameters/wait_for_complete'
        - $ref: '#/components/parameters/agent_id'
        - $ref: '#/components/parameters/offset'
        - $ref: '#/components/parameters/limit'
        - $ref: '#/components/parameters/sort'
        - $ref: '#/components/parameters/search'
        - $ref: '#/components/parameters/select'
        - $ref: '#/components/parameters/iface'
        - $ref: '#/components/parameters/type_syscollector'
        - $ref: '#/components/parameters/gateway'
        - $ref: '#/components/parameters/dhcp'
      responses:
        '200':
          description: "Return a list of agent's network protocol results"
          content:
            application/json:
              schema:
                allOf:
                - $ref: '#/components/schemas/ApiResponse'
                - type: object
                  properties:
                    data:
                      allOf:
                        - $ref: '#/components/schemas/ListMetadata'
                        - type: object
                          properties:
                            items:
                              type: array
                              items:
                                $ref: '#/components/schemas/SyscollectorProtocol'
              example:
                data:
                  totalItems: 4
                  items:
                  - type: "ipv6"
                    iface: "enp0s3"
                    dhcp: "enabled"
                    scan_id: 1478544824
                  - type: "ipv6"
                    iface: "enp0s8"
                    dhcp: "enabled"
                    scan_id: 1478544824
        default:
          $ref: '#/components/responses/ResponseError'

  /syscollector/{agent_id}/os:
    get:
      tags:
        - syscollector
      summary: 'Get OS info of an agent'
      description: "Returns the agent's OS info. This information include os information, architecture information among others of all agents."
      operationId: api.controllers.syscollector_controller.get_os_info
      parameters:
        - $ref: '#/components/parameters/pretty'
        - $ref: '#/components/parameters/wait_for_complete'
        - $ref: '#/components/parameters/agent_id'
        - $ref: '#/components/parameters/select'
      responses:
        '200':
          description: "Return a list of agent's OS results"
          content:
            application/json:
              schema:
                allOf:
                - $ref: '#/components/schemas/ApiResponse'
                - type: object
                  properties:
                    data:
                      $ref: '#/components/schemas/SyscollectorOS'
              example:
                data:
                  os:
                    codename: "Bionic Beaver"
                    major: "18"
                    minor: "04"
                    name: "Ubuntu"
                    platform: "ubuntu"
                    version: "18.04.1 LTS (Bionic Beaver)"
                  scan:
                    id: 242764188
                    time: "2019-03-08T08:30:53Z"
                  architecture: "x86_64"
                  release: "4.15.0-43-generic"
                  version: "#46-Ubuntu SMP Thu Dec 6 14:45:28 UTC 2018"
                  sysname: "Linux"
                  hostname: "master"
        default:
          $ref: '#/components/responses/ResponseError'

  /syscollector/{agent_id}/packages:
    get:
      tags:
        - syscollector
      summary: 'Get packages info of an agent'
      description: "Returns the agent's packages info. This information include name, section, size, priority information of all packages among others."
      operationId: api.controllers.syscollector_controller.get_packages_info
      parameters:
        - $ref: '#/components/parameters/pretty'
        - $ref: '#/components/parameters/wait_for_complete'
        - $ref: '#/components/parameters/agent_id'
        - $ref: '#/components/parameters/offset'
        - $ref: '#/components/parameters/limit'
        - $ref: '#/components/parameters/sort'
        - $ref: '#/components/parameters/search'
        - $ref: '#/components/parameters/select'
        - $ref: '#/components/parameters/vendor'
        - $ref: '#/components/parameters/name'
        - $ref: '#/components/parameters/architecture'
        - $ref: '#/components/parameters/file_format'
        - $ref: '#/components/parameters/package_version'
      responses:
        '200':
          description: "Return a list of agent's packages results"
          content:
            application/json:
              schema:
                allOf:
                - $ref: '#/components/schemas/ApiResponse'
                - type: object
                  properties:
                    data:
                      allOf:
                        - $ref: '#/components/schemas/ListMetadata'
                        - type: object
                          properties:
                            items:
                              type: array
                              items:
                                $ref: '#/components/schemas/SyscollectorPackages'
              example:
                data:
                  totalItems: 535
                  items:
                  - scan:
                      id: 520922172
                      time: "2019-03-08T08:30:53Z"
                    vendor: "Ubuntu Developers <ubuntu-devel-discuss@lists.ubuntu.com>"
                    name: "base-files"
                    priority: "required"
                    description: "Debian base system miscellaneous files"
                    architecture: "amd64"
                    format: "deb"
                    size: 386
                    version: "10.1ubuntu2.3"
                    section: "admin"
                    multiarch: "foreign"
                  - scan:
                      id: 520922172
                      time: "2019-03-08T08:30:53Z"
                    vendor: "Colin Watson <cjwatson@debian.org>"
                    name: "base-passwd"
                    priority: "required"
                    description: "Debian base system master password and group files"
                    architecture: "amd64"
                    format: "deb"
                    size: 228
                    version: "3.5.44"
                    section: "admin"
                    multiarch: "foreign"
        default:
          $ref: '#/components/responses/ResponseError'

  /syscollector/{agent_id}/ports:
    get:
      tags:
        - syscollector
      summary: 'Get ports info of an agent'
      description: "Returns the agent's ports info. This information include local IP, Remote IP, protocol information among others."
      operationId: api.controllers.syscollector_controller.get_ports_info
      parameters:
        - $ref: '#/components/parameters/pretty'
        - $ref: '#/components/parameters/wait_for_complete'
        - $ref: '#/components/parameters/agent_id'
        - $ref: '#/components/parameters/offset'
        - $ref: '#/components/parameters/limit'
        - $ref: '#/components/parameters/sort'
        - $ref: '#/components/parameters/search'
        - $ref: '#/components/parameters/select'
        - $ref: '#/components/parameters/pid'
        - $ref: '#/components/parameters/protocol'
        - $ref: '#/components/parameters/local.ip'
        - $ref: '#/components/parameters/local.port'
        - $ref: '#/components/parameters/remote.ip'
        - $ref: '#/components/parameters/tx_queue'
        - $ref: '#/components/parameters/state'
        - $ref: '#/components/parameters/process'
      responses:
        '200':
          description: "Return a list of agent's packages results"
          content:
            application/json:
              schema:
                allOf:
                - $ref: '#/components/schemas/ApiResponse'
                - type: object
                  properties:
                    data:
                      allOf:
                        - $ref: '#/components/schemas/ListMetadata'
                        - type: object
                          properties:
                            items:
                              type: array
                              items:
                                $ref: '#/components/schemas/SyscollectorPorts'
              example:
                data:
                  totalItems: 18
                  items:
                  - local:
                      ip: 172.17.0.100
                      port: 1516
                    remote:
                      ip: 172.17.0.101
                      port: 54550
                    scan:
                      id: 1672337392
                      time: "2019-03-14T10:38:21Z"
                    state: established
                    protocol: tcp
                    rx_queue: 0
                    tx_queue: 0
                    inode: 321208
                  - local:
                      ip: "::"
                      port: 55000
                    remote:
                      ip: "::"
                      port: 0
                    scan:
                      id: 1672337392
                      time: "2019-03-14T10:38:21Z"
                    state: listening
                    protocol: tcp6
                    rx_queue: 0
                    inode: 18153
                    tx_queue: 0
        default:
          $ref: '#/components/responses/ResponseError'

  /syscollector/{agent_id}/processes:
    get:
      tags:
        - syscollector
      summary: 'Get processes info an agent'
      description: "Returns the agent's processes info."
      operationId: api.controllers.syscollector_controller.get_processes_info
      parameters:
        - $ref: '#/components/parameters/pretty'
        - $ref: '#/components/parameters/wait_for_complete'
        - $ref: '#/components/parameters/agent_id'
        - $ref: '#/components/parameters/offset'
        - $ref: '#/components/parameters/limit'
        - $ref: '#/components/parameters/sort'
        - $ref: '#/components/parameters/search'
        - $ref: '#/components/parameters/select'
        - $ref: '#/components/parameters/process_pid'
        - $ref: '#/components/parameters/process_state'
        - $ref: '#/components/parameters/ppid'
        - $ref: '#/components/parameters/egroup'
        - $ref: '#/components/parameters/euser'
        - $ref: '#/components/parameters/fgroup'
        - $ref: '#/components/parameters/process_name'
        - $ref: '#/components/parameters/nlwp'
        - $ref: '#/components/parameters/pgrp'
        - $ref: '#/components/parameters/priority'
        - $ref: '#/components/parameters/rgroup'
        - $ref: '#/components/parameters/ruser'
        - $ref: '#/components/parameters/sgroup'
        - $ref: '#/components/parameters/suser'
      responses:
        '200':
          description: "Return a list of agent's processes results"
          content:
            application/json:
              schema:
                allOf:
                - $ref: '#/components/schemas/ApiResponse'
                - type: object
                  properties:
                    data:
                      allOf:
                        - $ref: '#/components/schemas/ListMetadata'
                        - type: object
                          properties:
                            items:
                              type: array
                              items:
                                $ref: '#/components/schemas/SyscollectorProcess'
              example:
                data:
                  totalItems: 120
                  items:
                  - scan:
                      id: 225991434
                      time: "2019-03-08T08:30:59Z"
                    fgroup: "root"
                    state: "S"
                    priority: 20
                    suser: "root"
                    ppid: 2196
                    vm_size: 13312
                    session: 2195
                    pid: "2204"
                    nlwp: 1
                    name: "bash"
                    euser: "root"
                    sgroup: "root"
                    size: 3328
                    stime: 0
                    nice: 0
                    argvs: "/tmp/vagrant-shell,172.17.0.100,master,node01"
                    share: 595
                    processor: 1
                    ruser: "root"
                    cmd: "bash"
                    egroup: "root"
                    rgroup: "root"
                    pgrp: 2195
                    resident: 659
                    utime: 0
                    tgid: 2204
                    start_time: 8
                    tty: 0
                  - scan:
                      id: 225991434
                      time: "2019-03-08T08:30:59Z"
                    fgroup: "root"
                    state: "I"
                    priority: 0
                    suser: "root"
                    ppid: 2
                    vm_size: 0
                    session: 0
                    pid: "121"
                    nlwp: 1
                    name: "charger_manager"
                    euser: "root"
                    sgroup: "root"
                    size: 0
                    stime: 0
                    nice: -20
                    share: 0
                    processor: 1
                    ruser: "root"
                    egroup: "root"
                    rgroup: "root"
                    pgrp: 0
                    resident: 0
                    utime: 0
                    tgid: 121
                    start_time: 1009
                    tty: 0
        default:
          $ref: '#/components/responses/ResponseError'

  /security/user/authenticate:
    get:
      tags:
      - security
      summary: 'User/password authentication to get an access token'
      description: 'This method should be called to get an API token. This token will expire at some time.'
      operationId: api.controllers.security_controller.login_user
      security:
        - basicAuth: []
      responses:
        '200':
          description: 'Login successful'
          content:
            application/json:
              schema:
                type: object
                properties:
                  token:
                    type: string
        default:
          $ref: '#/components/responses/ResponseError'

  /security/roles:
    get:
      tags:
        - security
      summary: 'Gets a list of roles or all roles in the system'
      description: 'For a specific list, indicate the ids separated by commas. Example: ?role_ids=1,2,3'
      operationId: api.controllers.security_controller.get_roles
      parameters:
        - $ref: '#/components/parameters/role_ids'
        - $ref: '#/components/parameters/limit'
        - $ref: '#/components/parameters/offset'
        - $ref: '#/components/parameters/pretty'
        - $ref: '#/components/parameters/search'
        - $ref: '#/components/parameters/sort'
        - $ref: '#/components/parameters/wait_for_complete'
      responses:
        '200':
          description: "Return a list of roles"
          content:
            application/json:
              schema:
                allOf:
                  - $ref: '#/components/schemas/ApiResponse'
                  - type: object
                    properties:
                      data:
                        allOf:
                          - $ref: '#/components/schemas/ListMetadata'
                          - $ref: '#/components/schemas/RolesResponse'
              example:
                data:
                  items:
                    - id: 1
                      name: 'administrator'
                      rule:
                        MATCH:
                          administrator: 'total_access'
                    - id: 2
                      name: 'normal_user'
                      rule:
                        MATCH:
                          definition: 'limit_access'
                  totalItems: 2
        default:
          $ref: '#/components/responses/ResponseError'

    post:
      tags:
        - security
      summary: 'Add a new role to the system'
      description: 'Add a new role, all fields need to be specified'
      operationId: api.controllers.security_controller.add_role
      parameters:
        - $ref: '#/components/parameters/pretty'
        - $ref: '#/components/parameters/wait_for_complete'
      requestBody:
        content:
          application/json:
            schema:
              $ref: '#/components/schemas/RolesRequest'
              required:
                - name
                - rule
            example:
              name: "normal_user"
              rule:
                MATCH:
                  definition: "limit_access"
      responses:
        '200':
          description: 'Return the information of the new role'
          content:
            application/json:
              schema:
                allOf:
                  - $ref: '#/components/schemas/ApiResponse'
                  - $ref: '#/components/schemas/RolesResponse'
              example:
                data:
                  id: 2
                  name: "normal_user"
                  policies: []
                  rule:
                    MATCH:
                      definition: "limit_access"
        default:
          $ref: '#/components/responses/ResponseError'

    delete:
      tags:
        - security
      summary: 'Delete a list of roles or all roles in the system'
      description: 'Policies linked to roles are not going to be removed.'
      operationId: api.controllers.security_controller.remove_roles
      parameters:
        - $ref: '#/components/parameters/role_ids'
        - $ref: '#/components/parameters/pretty'
        - $ref: '#/components/parameters/wait_for_complete'
      responses:
        '200':
          description: 'Remove result'
          content:
            application/json:
              schema:
                allOf:
                  - type: object
                    properties:
                      data:
                        type: object
                        properties:
                          removed_roles:
                            type: array
                            description: Roles affected
                            items:
                              type: integer
                              description: 'Roles ids'
                          incorrect_roles:
                            type: array
                            description: "Incorrect roles"
                            items:
                              type: integer
                              description: "Role id"
        default:
          $ref: '#/components/responses/ResponseError'

  /security/roles/{role_id}:
    put:
      tags:
        - security
      summary: 'Modify a specified role'
      description: 'Modify a role, cannot modify associated policies in this endpoint,
                        at least one property must be indicated'
      operationId: api.controllers.security_controller.update_role
      parameters:
        - $ref: '#/components/parameters/pretty'
        - $ref: '#/components/parameters/wait_for_complete'
        - $ref: '#/components/parameters/role_id'
      requestBody:
        content:
          application/json:
            schema:
              $ref: '#/components/schemas/RolesRequest'
            example:
              name: "normal"
              rule:
                MATCH:
                  definition: "normalRule"
      responses:
        '200':
          description: 'Information of role modified'
          content:
            application/json:
              schema:
                allOf:
                  - $ref: '#/components/schemas/ApiResponse'
                  - $ref: '#/components/schemas/RolesResponseSpec'
              example:
                data:
                  id: 1
                  name: 'normal_role'
                  rule:
                    normal: 'normal'
                  policies:
                    - id: 2
                      name: 'normal_policy'
                      policy:
                        actions:
                          - "agent:delete"
                        resources:
                          - "agent:id:001"
                        effect: "allow"
        default:
          $ref: '#/components/responses/ResponseError'

  /security/policies:
    get:
      tags:
        - security
      summary: 'Get all policies in the system'
      description: 'Get all policies in the system, including the administrator policy'
      operationId: api.controllers.security_controller.get_policies
      parameters:
        - $ref: '#/components/parameters/policy_ids_rbac'
        - $ref: '#/components/parameters/limit'
        - $ref: '#/components/parameters/offset'
        - $ref: '#/components/parameters/pretty'
        - $ref: '#/components/parameters/search'
        - $ref: '#/components/parameters/sort'
        - $ref: '#/components/parameters/wait_for_complete'
      responses:
        '200':
          description: "Return a list of policies"
          content:
            application/json:
              schema:
                allOf:
                  - $ref: '#/components/schemas/ApiResponse'
                  - type: object
                    properties:
                      data:
                        allOf:
                          - $ref: '#/components/schemas/ListMetadata'
                          - $ref: '#/components/schemas/PoliciesResponse'
              example:
                data:
                  items:
                    - id: 1
                      name: 'normal_policy'
                      policy:
                        actions: 'agent:delete'
                        resources: '[agent:id:001]'
                        effect: 'allow'
                  totalItems: 1
        default:
          $ref: '#/components/responses/ResponseError'

    post:
      tags:
        - security
      summary: "Add a new policy"
      description: "Add a new policy, all fields need to be specified"
      operationId: api.controllers.security_controller.add_policy
      parameters:
        - $ref: '#/components/parameters/pretty'
        - $ref: '#/components/parameters/wait_for_complete'
      requestBody:
        content:
          application/json:
            schema:
              $ref: '#/components/schemas/PoliciesRequest'
              required:
                - name
                - policy
            example:
              name: 'normal_policy'
              policy:
                actions:
                  - "agent:delete"
                resources:
                  - "agent:id:001"
                  - "agent:id:002"
                  - "agent:id:003"
                effect: "allow"
      responses:
        '200':
          description: 'Add a policy'
          content:
            application/json:
              schema:
                allOf:
                  - $ref: '#/components/schemas/ApiResponse'
                  - $ref: '#/components/schemas/PoliciesResponse'
              example:
                data:
                  id: 2
                  name: 'normal_policy'
                  policy:
                    actions:
                      - "agent:delete"
                    resources:
                      - "agent:id:001"
                    effect: "allow"
                  roles: []
        default:
          $ref: '#/components/responses/ResponseError'

    delete:
      tags:
        - security
      summary: 'Delete a list of policies or all policies in the system'
      description: 'Roles linked to policies are not going to be removed.'
      operationId: api.controllers.security_controller.remove_policies
      parameters:
        - $ref: '#/components/parameters/policy_ids_rbac'
        - $ref: '#/components/parameters/pretty'
        - $ref: '#/components/parameters/wait_for_complete'
      responses:
        '200':
          description: 'Operation result'
          content:
            application/json:
              schema:
                allOf:
                  - type: object
                    properties:
                      data:
                        type: object
                        properties:
                          removed_policies:
                            type: array
                            description: Policies affected
                            items:
                              type: integer
                              description: 'Policies ids'
                          incorrect_policies:
                            type: array
                            description: "Incorrect policies"
                            items:
                              type: integer
                              description: "Policy id"
        default:
          $ref: '#/components/responses/ResponseError'

  /security/policies/{policy_id}:
    put:
      tags:
        - security
      summary: 'Modify a specified policy'
      description: 'Modify a policy, at least one property must be indicated'
      operationId: api.controllers.security_controller.update_policy
      parameters:
        - $ref: '#/components/parameters/policy_id_rbac'
        - $ref: '#/components/parameters/pretty'
        - $ref: '#/components/parameters/wait_for_complete'
      requestBody:
        content:
          application/json:
            schema:
              $ref: '#/components/schemas/PoliciesRequest'
            example:
              name: 'wazuhPolicy'
              policy:
                actions:
                  - "agent:delete"
                resources:
                  - "agent:id:001"
                  - "agent:id:002"
                  - "agent:id:003"
                effect: 'allow'
      responses:
        '200':
          description: 'Information of policy modified'
          content:
            application/json:
              schema:
                allOf:
                  - $ref: '#/components/schemas/ApiResponse'
                  - $ref: '#/components/schemas/PoliciesResponseSpec'
              example:
                name: 'normal_policy'
                policy:
                  actions:
                    - "agent:delete"
                  resources:
                    - "agent:id:001"
                    - "agent:id:002"
                    - "agent:id:003"
                  effect: "allow"
                  roles:
                    - id: 2
                      name: 'normal_role'
                      rule:
                        normal: 'normal'
        default:
          $ref: '#/components/responses/ResponseError'

  /security/roles/{role_id}/policies:
    put:
      tags:
        - security
      summary: 'Create a specified relation role-policy'
      description: 'Create a specified relation role-policy, one role may have multiples policies'
      operationId: api.controllers.security_controller.set_role_policy
      parameters:
        - $ref: '#/components/parameters/role_id'
        - $ref: '#/components/parameters/policy_ids_rbac'
        - $ref: '#/components/parameters/pretty'
        - $ref: '#/components/parameters/wait_for_complete'
      responses:
        '200':
          description: 'Role information'
          content:
            application/json:
              schema:
                allOf:
                  - $ref: '#/components/schemas/ApiResponse'
                  - $ref: '#/components/schemas/RolesResponseSpec'
              example:
                data:
                  id: 1
                  name: 'wazuh'
                  rule:
                    MATCH:
                      administrator: 'administrator'
                  policies:
                    - id: 1
                      name: 'wazuhPolicy'
                      policy:
                        administrator: 'total_access'

        default:
          $ref: '#/components/responses/ResponseError'

    delete:
      tags:
        - security
      summary: 'Delete a specified relation role-policy'
      description: 'Delete a specified relation role-policy'
      operationId: api.controllers.security_controller.remove_role_policy
      parameters:
        - $ref: '#/components/parameters/role_id'
        - $ref: '#/components/parameters/policy_ids_rbac'
        - $ref: '#/components/parameters/pretty'
        - $ref: '#/components/parameters/wait_for_complete'
      responses:
        '200':
          description: 'Role information'
          content:
            application/json:
              schema:
                allOf:
                  - $ref: '#/components/schemas/ApiResponse'
                  - $ref: '#/components/schemas/RolesResponseSpec'
              example:
                data:
                  id: 2
                  name: 'normal'
                  rule:
                    normal: 'normal'
                  policies: []
        default:
          $ref: '#/components/responses/ResponseError'

  /security/users:
    get:
      tags:
        - security
      summary: 'Get user information'
      description: 'Get the information of a specified user.'
      operationId: api.controllers.security_controller.get_user
      parameters:
        - $ref: '#/components/parameters/usernames'
      responses:
        '200':
          description: 'Information about user'
          content:
            application/json:
              schema:
                allOf:
                  - $ref: '#/components/schemas/ApiResponse'

                example:
                  data:
                    message: 'User created correctly'
        '401':
          description: 'Access unauthorized'
        default:
          $ref: '#/components/responses/ResponseError'

    post:
      tags:
        - security
      summary: 'Create new user'
      description: 'Adds a new user to the system through the API.'
      operationId: api.controllers.security_controller.create_user
      requestBody:
        content:
          application/json:
            schema:
              type: object
              properties:
                username:
                  type: string
                  minLength: 4
                  maxLength: 20
                  format: names
                password:
                  type: string
                  maxLength: 64
                  minLength: 8
                  format: password
              required:
                - username
                - password
      responses:
        '200':
          description: 'User created successful'
          content:
            application/json:
              schema:
                allOf:
                  - $ref: '#/components/schemas/ApiResponse'
                example:
                  message: 'User created correctly'

    delete:
      tags:
        - security
      summary: 'Delete an user'
      description: "Delete a user by specifying their name"
      operationId: api.controllers.security_controller.delete_user
      parameters:
        - $ref: '#/components/parameters/usernames'
      responses:
        '200':
          description: 'User deleted successful'
          content:
            application/json:
              schema:
                allOf:
                  - $ref: '#/components/schemas/ApiResponse'
                example:
                  data:
                    message: 'User deleted correctly'

  /security/users/{username}:
    put:
      tags:
        - security
      summary: 'Modify an user'
      description: "Modify a user's password by specifying their name."
      operationId: api.controllers.security_controller.update_user
      parameters:
        - $ref: '#/components/parameters/username'
      requestBody:
        content:
          application/json:
            schema:
              type: object
              properties:
                password:
                  type: string
                  maxLength: 64
                  minLength: 8
                  format: password
              required:
                - password
      responses:
        '200':
          description: 'User updated successful'
          content:
            application/json:
              schema:
                allOf:
                  - $ref: '#/components/schemas/ApiResponse'
                example:
                  data:
                    message: 'User updated correctly'

  /overview/agents:
    get:
      tags:
        - overview
      summary: 'Get a full agents overview'
      description: 'Returns a dictionary with a full agents overview.'
      operationId: api.controllers.overview_controller.get_overview_agents
      parameters:
        - $ref: '#/components/parameters/pretty'
        - $ref: '#/components/parameters/wait_for_complete'
      responses:
        '200':
          description: 'Overview of agents'
          content:
            application/json:
              schema:
                allOf:
                  - $ref: '#/components/schemas/ApiResponse'
                  - type: object
                    properties:
                      data:
                        $ref: '#/components/schemas/OverviewAgents'
              example:
                data:
                  nodes:
                    items:
                      - count: 1
                        node_name: master-node
                      - count: 1
                        node_name: worker1
                    totalItems: 2
                  groups:
                    items:
                      - count: 5
                        name: default
                        mergedSum: 8cf9a9972b793548a1bb6fbb00e58af6
                        configSum: ab73af41699f13fdd81903b5f23d8d00
                    totalItems: 1
                  agent_os:
                    items:
                      - os:
                          name: Ubuntu
                          platform: ubuntu
                          version: 18.04.2 LTS
                        count: 6
                    totalItems: 6
                  agent_status:
                    total: 6
                    active: 6
                    disconnected: 0
                    never_connected: 0
                    pending: 0
                  agent_version:
                    items:
                      - version: Wazuh v4.0.0
                        count: 1
                      - version: Wazuh v3.11.0
                        count: 5
                    totalItems: 6
                  last_registered_agent:
                    os:
                      arch: x86_64
                      codename: Bionic Beaver
                      minor: "18"
                      major: "04"
                      name: Ubuntu
                      platform: ubuntu
                      uname: Linux |ee7d4f51c0ae |4.18.0-16-generic |#17~18.04.1-Ubuntu SMP Tue Feb 12 13:35:51 UTC 2019 |x86_64
                      version: 18.04.2 LTS
                    version: Wazuh v3.9.5
                    dateAdd: "2019-08-20 11:42:14"
                    node_name: master-node
                    status: active
                    group:
                      - default
                    mergedSum: 8cf9a9972b793548a1bb6fbb00e58af6
                    name: ee7d4f51c0ae
                    lastKeepAlive: "2019-08-20 11:48:20"
                    configSum: ab73af41699f13fdd81903b5f23d8d00
                    registerIP: any
                    ip: "172.20.0.8"
                    id: "005"
                    manager: 1a683501f77f
        default:
          $ref: '#/components/responses/ResponseError'

externalDocs:
  description: Find more about Wazuh API usage
  url: 'https://documentation.wazuh.com/current/user-manual/api/index.html'<|MERGE_RESOLUTION|>--- conflicted
+++ resolved
@@ -2699,7 +2699,6 @@
       schema:
         type: array
         items:
-<<<<<<< HEAD
           $ref: '#/components/schemas/Policy_id'
     policy_name:
       in: query
@@ -2708,12 +2707,6 @@
       required: True
       schema:
         type: string
-=======
-          type: integer
-          minLength: 1
-          minimum: 2
-          description: Policy ID.
->>>>>>> 5a76c02a
     purge:
       in: query
       name: purge
@@ -2767,7 +2760,6 @@
       description: 'Specified a role id'
       required: True
       schema:
-<<<<<<< HEAD
         $ref: '#/components/schemas/Role_id'
     role_ids:
       in: query
@@ -2791,12 +2783,6 @@
       schema:
         type: string
         format: ruleset_path
-=======
-        type: integer
-        minLength: 1
-        minimum: 2
-        description: Role ID.
->>>>>>> 5a76c02a
     score:
       in: query
       name: score
