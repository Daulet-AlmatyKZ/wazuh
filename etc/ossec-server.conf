--- conflicted
+++ resolved
@@ -67,12 +67,9 @@
     <include>asterisk_rules.xml</include>
     <include>ossec_rules.xml</include>
     <include>attack_rules.xml</include>
-<<<<<<< HEAD
     <include>dropbear_rules.xml</include>
     <include>unbound_rules.xml</include>
-=======
     <include>sysmon_rules.xml</include>    
->>>>>>> ce4dc4fb
     <include>local_rules.xml</include>
   </rules>
 
