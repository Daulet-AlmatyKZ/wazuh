  <global>
    <jsonout_output>yes</jsonout_output>
    <alerts_log>yes</alerts_log>
    <logall>no</logall>
    <logall_json>no</logall_json>
    <email_notification>no</email_notification>
    <smtp_server>smtp.example.wazuh.com</smtp_server>
    <email_from>ossecm@example.wazuh.com</email_from>
    <email_to>recipient@example.wazuh.com</email_to>
    <email_maxperhour>12</email_maxperhour>
<<<<<<< HEAD
    <queue_size>16384</queue_size>
=======
    <queue_size>131072</queue_size>
>>>>>>> 89892424
  </global><|MERGE_RESOLUTION|>--- conflicted
+++ resolved
@@ -8,9 +8,5 @@
     <email_from>ossecm@example.wazuh.com</email_from>
     <email_to>recipient@example.wazuh.com</email_to>
     <email_maxperhour>12</email_maxperhour>
-<<<<<<< HEAD
-    <queue_size>16384</queue_size>
-=======
     <queue_size>131072</queue_size>
->>>>>>> 89892424
   </global>