# Copyright (C) 2015-2019, Wazuh Inc.
# Created by Wazuh, Inc. <info@wazuh.com>.
# This program is free software; you can redistribute it and/or modify it under the terms of GPLv2

import os

import pytest

from wazuh_testing.fim import (CHECK_ALL, LOG_FILE_PATH,
                               regular_file_cud)
from wazuh_testing.tools import (FileMonitor, check_apply_test,
                                 load_wazuh_configurations)

# variables

test_data_path = os.path.join(os.path.dirname(os.path.realpath(__file__)), 'data')
configurations_path = os.path.join(test_data_path, 'wazuh_conf.yaml')
test_directories = [os.path.join('/', 'testdir1'), os.path.join('/', 'testdir2')]
testdir1, testdir2 = test_directories
options = {CHECK_ALL}

wazuh_log_monitor = FileMonitor(LOG_FILE_PATH)


# configurations

configurations = load_wazuh_configurations(configurations_path, __name__,
                                           params=[{'FIM_MODE': '', 'MODULE_NAME': __name__},
                                                   {'FIM_MODE': {'realtime': 'yes'}, 'MODULE_NAME': __name__},
                                                   {'FIM_MODE': {'whodata': 'yes'}, 'MODULE_NAME': __name__}
                                                   ],
                                           metadata=[{'fim_mode': 'scheduled', 'module_name': __name__},
                                                     {'fim_mode': 'realtime', 'module_name': __name__},
                                                     {'fim_mode': 'whodata', 'module_name': __name__}
                                                     ]
                                           )


# fixtures

@pytest.fixture(scope='module', params=configurations)
def get_configuration(request):
    """Get configurations from the module."""
    return request.param


# tests

@pytest.mark.parametrize('folder', [
    testdir1,
    testdir2
])
@pytest.mark.parametrize('checkers,  tags_to_apply', [
    (options, {'ossec_conf'}),
])
def test_regular_file_changes(folder, checkers, tags_to_apply,
                              get_configuration, configure_environment,
<<<<<<< HEAD
                              restart_syscheckd, wait_for_initial_scan):
    """ Checks if syscheckd detects regular file changes (add, modify, delete)"""
=======
                              restart_wazuh, wait_for_initial_scan):
    """ Checks if syscheckd detects regular file changes (add, modify, delete)

    :param folder: Directory where the files will be created
    :param checkers: Dict of syscheck checkers (check_all)
    """
>>>>>>> 7a0d3784
    check_apply_test(tags_to_apply, get_configuration['tags'])

    file_list = ['regular0', 'regular1', 'regular2']
    min_timeout = 3

    regular_file_cud(folder, wazuh_log_monitor, file_list=file_list,
                     time_travel=get_configuration['metadata']['fim_mode'] == 'scheduled',
                     min_timeout=min_timeout, options=checkers, triggers_event=True)<|MERGE_RESOLUTION|>--- conflicted
+++ resolved
@@ -55,17 +55,12 @@
 ])
 def test_regular_file_changes(folder, checkers, tags_to_apply,
                               get_configuration, configure_environment,
-<<<<<<< HEAD
                               restart_syscheckd, wait_for_initial_scan):
-    """ Checks if syscheckd detects regular file changes (add, modify, delete)"""
-=======
-                              restart_wazuh, wait_for_initial_scan):
     """ Checks if syscheckd detects regular file changes (add, modify, delete)
 
     :param folder: Directory where the files will be created
     :param checkers: Dict of syscheck checkers (check_all)
     """
->>>>>>> 7a0d3784
     check_apply_test(tags_to_apply, get_configuration['tags'])
 
     file_list = ['regular0', 'regular1', 'regular2']
