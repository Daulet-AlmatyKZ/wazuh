#!/usr/bin/env python

# Created by Wazuh, Inc. <info@wazuh.com>.
# This program is a free software; you can redistribute it and/or modify it under the terms of GPLv2

from wazuh.exception import WazuhException
from wazuh.utils import execute
from wazuh.agent import Agent
from wazuh.database import Connection
from wazuh.ossec_queue import OssecQueue
from wazuh import common
from glob import glob
from os import remove, path
<<<<<<< HEAD
from wazuh.cluster.distributed_api import is_a_local_request, distributed_api_request, is_cluster_running, ROOTCHECK_LAST_SCAN, ROOTCHECK_CIS, ROOTCHECK_CLEAR, ROOTCHECK_RUN, ROOTCHECK_PCI
=======
from wazuh.cluster.distributed_api import is_a_local_request, distributed_api_request, is_cluster_running
from wazuh.cluster.protocol_messages import list_requests_rootcheck
>>>>>>> 471906a9


def run_local(agent_id=None, all_agents=False):
    if agent_id == "000" or all_agents:
        try:
            SYSCHECK_RESTART = "{0}/var/run/.syscheck_run".format(common.ossec_path)

            fp = open(SYSCHECK_RESTART, 'w')
            fp.write('{0}\n'.format(SYSCHECK_RESTART))
            fp.close()
            ret_msg = "Restarting Syscheck/Rootcheck locally"
        except:
            raise WazuhException(1601, "locally")

        if all_agents:
            oq = OssecQueue(common.ARQUEUE)
            ret_msg = oq.send_msg_to_agent(OssecQueue.HC_SK_RESTART)
            oq.close()
    else:
        # Check if agent exists and it is active
        agent_info = Agent(agent_id).get_basic_information()
        if 'status' in agent_info:
            agent_status = agent_info['status']
        else:
            agent_status = "N/A"

        if agent_status.lower() != 'active':
            raise WazuhException(1602, '{0} - {1}'.format(agent_id, agent_status))

        oq = OssecQueue(common.ARQUEUE)
        ret_msg = oq.send_msg_to_agent(OssecQueue.HC_SK_RESTART, agent_id)
        oq.close()

    return ret_msg


def run(agent_id=None, all_agents=False, cluster_depth=1):
    """
    Runs rootcheck and syscheck.

    :param agent_id: Run rootcheck/syscheck in the agent.
    :param all_agents: Run rootcheck/syscheck in all agents.
    :return: Message.
    """
    if is_a_local_request() or agent_id == "000" or cluster_depth <= 0:
        return run_local(agent_id, all_agents)
    else:
        if not is_cluster_running():
            raise WazuhException(3015)

<<<<<<< HEAD
        request_type = ROOTCHECK_RUN
=======
        request_type = list_requests_rootcheck['ROOTCHECK_RUN']
>>>>>>> 471906a9
        args = [str(all_agents)]
        return distributed_api_request(request_type, Agent.get_agents_by_node(agent_id), args, cluster_depth)


def clear_local(agent_id=None, all_agents=False):
    # Clear DB
    if int(all_agents):
        db_agents = glob('{0}/*-*.db'.format(common.database_path_agents))
    else:
        db_agents = glob('{0}/{1}-*.db'.format(common.database_path_agents, agent_id))

    if not db_agents:
        raise WazuhException(1600)

    for db_agent in db_agents:
        conn = Connection(db_agent)
        conn.begin()
        try:
            conn.execute('DELETE FROM pm_event')
        except Exception as exception:
            raise exception
        finally:
            conn.commit()
            conn.vacuum()

    # Clear OSSEC info
    if int(all_agents):
        rootcheck_files = glob('{0}/queue/rootcheck/*'.format(common.ossec_path))
    else:
        if agent_id == "000":
            rootcheck_files = ['{0}/queue/rootcheck/rootcheck'.format(common.ossec_path)]
        else:
            agent_info = Agent(agent_id).get_basic_information()
            rootcheck_files = glob('{0}/queue/rootcheck/({1}) {2}->rootcheck'.format(common.ossec_path, agent_info['name'], agent_info['ip']))

    for rootcheck_file in rootcheck_files:
        if path.exists(rootcheck_file):
            remove(rootcheck_file)

    return "Rootcheck database deleted"


def clear(agent_id=None, all_agents=False, cluster_depth=1):
    """
    Clears the database.

    :param agent_id: For an agent.
    :param all_agents: For all agents.
    :return: Message.
    """
    if is_a_local_request() or agent_id == "000" or cluster_depth <= 0:
        return clear_local(agent_id, all_agents)
    else:
        if not is_cluster_running():
            raise WazuhException(3015)

<<<<<<< HEAD
        request_type = ROOTCHECK_CLEAR
=======
        request_type = list_requests_rootcheck['ROOTCHECK_CLEAR']
>>>>>>> 471906a9
        args = [str(all_agents)]
        return distributed_api_request(request_type, Agent.get_agents_by_node(agent_id), args, cluster_depth)


def print_db(agent_id=None, status='all', pci=None, cis=None, offset=0, limit=common.database_limit, sort=None, search=None):
    """
    Returns a list of events from the database.

    :param agent_id: Agent ID.
    :param status: Filters by status: outstanding, solved, all.
    :param pci: Filters by PCI DSS requirement.
    :param cis: Filters by CIS.
    :param offset: First item to return.
    :param limit: Maximum number of items to return.
    :param sort: Sorts the items. Format: {"fields":["field1","field2"],"order":"asc|desc"}.
    :param search: Looks for items with the specified string.
    :return: Dictionary: {'items': array of items, 'totalItems': Number of items (without applying the limit)}
    """

    # Connection
    db_agent = glob('{0}/{1}-*.db'.format(common.database_path_agents, agent_id))
    if not db_agent:
        raise WazuhException(1600)
    else:
        db_agent = db_agent[0]

    conn = Connection(db_agent)

    request = {}
    fields = {'status': 'status', 'event': 'log', 'oldDay': 'date_first', 'readDay': 'date_last'}

    partial = """SELECT {0} AS status, date_first, date_last, log, pci_dss, cis
        FROM pm_event AS t
        WHERE date_last {1} (SELECT datetime(date_last, '-86400 seconds') FROM pm_event WHERE log = 'Ending rootcheck scan.')"""

    if status == 'all':
        query = "SELECT {0} FROM (" + partial.format("'outstanding'", '>') + ' UNION ' + partial.format("'solved'", '<=') + \
            ") WHERE log NOT IN ('Starting rootcheck scan.', 'Ending rootcheck scan.', 'Starting syscheck scan.', 'Ending syscheck scan.')"
    elif status == 'outstanding':
        query = "SELECT {0} FROM (" + partial.format("'outstanding'", '>') + \
            ") WHERE log NOT IN ('Starting rootcheck scan.', 'Ending rootcheck scan.', 'Starting syscheck scan.', 'Ending syscheck scan.')"
    elif status == 'solved':
        query = "SELECT {0} FROM (" + partial.format("'solved'", '<=') + \
            ") WHERE log NOT IN ('Starting rootcheck scan.', 'Ending rootcheck scan.', 'Starting syscheck scan.', 'Ending syscheck scan.')"

    if pci:
        query += ' AND pci_dss = :pci'
        request['pci'] = pci

    if cis:
        query += ' AND cis = :cis'
        request['cis'] = cis

    if search:
        query += " AND NOT" if bool(search['negation']) else ' AND'
        query += " (" + " OR ".join(x + ' LIKE :search' for x in ('status', 'date_first', 'date_last', 'log')) + ")"
        request['search'] = '%{0}%'.format(search['value'])

    # Total items

    conn.execute(query.format('COUNT(*)'), request)
    data = {'totalItems': conn.fetch()[0]}

    # Sorting
    if sort:
        if sort['fields']:
            allowed_sort_fields = fields.keys()
            # Check if every element in sort['fields'] is in allowed_sort_fields
            if not set(sort['fields']).issubset(allowed_sort_fields):
                uncorrect_fields = map(lambda x: str(x), set(sort['fields']) - set(allowed_sort_fields))
                raise WazuhException(1403, 'Allowed sort fields: {0}. Fields: {1}'.format(allowed_sort_fields, uncorrect_fields))

            query += ' ORDER BY ' + ','.join(['{0} {1}'.format(fields[i], sort['order']) for i in sort['fields']])
        else:
            query += ' ORDER BY date_last {0}'.format(sort['order'])
    else:
        query += ' ORDER BY date_last DESC'

    if limit:
        query += ' LIMIT :offset,:limit'
        request['offset'] = offset
        request['limit'] = limit

    select = ["status", "date_first", "date_last", "log", "pci_dss", "cis"]

    conn.execute(query.format(','.join(select)), request)

    data['items'] = []
    for tuple in conn:
        data_tuple = {}

        if tuple[0] != None:
            data_tuple['status'] = tuple[0]
        if tuple[1] != None:
            data_tuple['oldDay'] = tuple[1]
        if tuple[2] != None:
            data_tuple['readDay'] = tuple[2]
        if tuple[3] != None:
            data_tuple['event'] = tuple[3]
        if tuple[4] != None:
            data_tuple['pci'] = tuple[4]
        if tuple[5] != None:
            data_tuple['cis'] = tuple[5]

        data['items'].append(data_tuple)

    return data


def get_pci_local(agent_id=None, offset=0, limit=common.database_limit, sort=None, search=None):
    query = "SELECT {0} FROM pm_event WHERE pci_dss IS NOT NULL"
    fields = {}
    request = {}

    # Connection
    db_agent = glob('{0}/{1}-*.db'.format(common.database_path_agents, agent_id))
    if not db_agent:
        raise WazuhException(1600)
    else:
        db_agent = db_agent[0]

    conn = Connection(db_agent)

    # Search
    if search:
        query += " AND NOT" if bool(search['negation']) else ' AND'
        query += " pci_dss LIKE :search"
        request['search'] = '%{0}%'.format(search['value'])

    # Total items
    conn.execute(query.format('COUNT(DISTINCT pci_dss)'), request)
    data = {'totalItems': conn.fetch()[0]}

    # Sorting
    if sort:
        if sort['fields']:
            allowed_sort_fields = fields.keys()
            # Check if every element in sort['fields'] is in allowed_sort_fields
            if not set(sort['fields']).issubset(allowed_sort_fields):
                uncorrect_fields = map(lambda x: str(x), set(sort['fields']) - set(allowed_sort_fields))
                raise WazuhException(1403, 'Allowed sort fields: {0}. Fields: {1}'.format(allowed_sort_fields, uncorrect_fields))

            query += ' ORDER BY pci_dss ' + sort['order']
        else:
            query += ' ORDER BY pci_dss {0}'.format(sort['order'])
    else:
        query += ' ORDER BY pci_dss ASC'

    if limit:
        query += ' LIMIT :offset,:limit'
        request['offset'] = offset
        request['limit'] = limit


    conn.execute(query.format('DISTINCT pci_dss'), request)

    data['items'] = []
    for tuple in conn:
        data['items'].append(tuple[0])

    return data


def get_pci(agent_id=None, offset=0, limit=common.database_limit, sort=None, search=None):
    """
    Get all the PCI requirements used in the rootchecks of the agent.

    :param agent_id: Agent ID.
    :param offset: First item to return.
    :param limit: Maximum number of items to return.
    :param sort: Sorts the items. Format: {"fields":["field1","field2"],"order":"asc|desc"}.
    :param search: Looks for items with the specified string.
    :return: Dictionary: {'items': array of items, 'totalItems': Number of items (without applying the limit)}
    """
    if is_a_local_request() or agent_id == "000":
        return get_pci_local(agent_id, offset, limit, sort, search)
    else:
        if not is_cluster_running():
            raise WazuhException(3015)

<<<<<<< HEAD
        request_type = ROOTCHECK_PCI
=======
        request_type = list_requests_rootcheck['ROOTCHECK_PCI']
>>>>>>> 471906a9
        args = [str(offset), str(limit), str(sort), str(search)]
        return distributed_api_request(request_type, Agent.get_agents_by_node(agent_id), args)


def get_cis_local(agent_id=None, offset=0, limit=common.database_limit, sort=None, search=None):
    query = "SELECT {0} FROM pm_event WHERE cis IS NOT NULL"
    fields = {}
    request = {}

    # Connection
    db_agent = glob('{0}/{1}-*.db'.format(common.database_path_agents, agent_id))
    if not db_agent:
        raise WazuhException(1600)
    else:
        db_agent = db_agent[0]

    conn = Connection(db_agent)

    # Search
    if search:
        query += " AND NOT" if bool(search['negation']) else ' AND'
        query += " cis LIKE :search"
        request['search'] = '%{0}%'.format(search['value'])

    # Total items
    conn.execute(query.format('COUNT(DISTINCT cis)'), request)
    data = {'totalItems': conn.fetch()[0]}

    # Sorting
    if sort:
        if sort['fields']:
            allowed_sort_fields = fields.keys()
            # Check if every element in sort['fields'] is in allowed_sort_fields
            if not set(sort['fields']).issubset(allowed_sort_fields):
                uncorrect_fields = map(lambda x: str(x), set(sort['fields']) - set(allowed_sort_fields))
                raise WazuhException(1403, 'Allowed sort fields: {0}. Fields: {1}'.format(allowed_sort_fields, uncorrect_fields))

            query += ' ORDER BY cis ' + sort['order']
        else:
            query += ' ORDER BY cis {0}'.format(sort['order'])
    else:
        query += ' ORDER BY cis ASC'

    if limit:
        query += ' LIMIT :offset,:limit'
        request['offset'] = offset
        request['limit'] = limit


    conn.execute(query.format('DISTINCT cis'), request)

    data['items'] = []
    for tuple in conn:
        data['items'].append(tuple[0])

    return data


def get_cis(agent_id=None, offset=0, limit=common.database_limit, sort=None, search=None):
    """
    Get all the CIS requirements used in the rootchecks of the agent.

    :param agent_id: Agent ID.
    :param offset: First item to return.
    :param limit: Maximum number of items to return.
    :param sort: Sorts the items. Format: {"fields":["field1","field2"],"order":"asc|desc"}.
    :param search: Looks for items with the specified string.
    :return: Dictionary: {'items': array of items, 'totalItems': Number of items (without applying the limit)}
    """
    if is_a_local_request() or agent_id == "000":
        return get_cis_local(agent_id, offset, limit, sort, search)
    else:
        if not is_cluster_running():
            raise WazuhException(3015)

<<<<<<< HEAD
        request_type = ROOTCHECK_CIS
=======
        request_type = list_requests_rootcheck['ROOTCHECK_CIS']
>>>>>>> 471906a9
        args = [str(offset), str(limit), str(sort), str(search)]
        return distributed_api_request(request_type, Agent.get_agents_by_node(agent_id), args)


def last_scan_local(agent_id):
    # Connection
    db_agent = glob('{0}/{1}-*.db'.format(common.database_path_agents, agent_id))
    if not db_agent:
        raise WazuhException(1600)
    else:
        db_agent = db_agent[0]

    conn = Connection(db_agent)

    data = {}
    # end time
    query = "SELECT max(date_last) FROM pm_event WHERE log = 'Ending rootcheck scan.'"
    conn.execute(query)
    for tuple in conn:
        data['end'] = tuple[0]

    # start time
    query = "SELECT max(date_last) FROM pm_event WHERE log = 'Starting rootcheck scan.'"
    conn.execute(query)
    for tuple in conn:
        data['start'] = tuple[0]

    return data


def last_scan(agent_id):
    """
    Gets the last scan of the agent.

    :param agent_id: Agent ID.
    :return: Dictionary: end, start.
    """
    if is_a_local_request() or agent_id == "000":
        return last_scan_local(agent_id)
    else:
        if not is_cluster_running():
            raise WazuhException(3015)

<<<<<<< HEAD
        request_type = ROOTCHECK_LAST_SCAN
=======
        request_type = list_requests_rootcheck['ROOTCHECK_LAST_SCAN']
>>>>>>> 471906a9
        args = []
        return distributed_api_request(request_type, Agent.get_agents_by_node(agent_id), args)<|MERGE_RESOLUTION|>--- conflicted
+++ resolved
@@ -11,12 +11,8 @@
 from wazuh import common
 from glob import glob
 from os import remove, path
-<<<<<<< HEAD
-from wazuh.cluster.distributed_api import is_a_local_request, distributed_api_request, is_cluster_running, ROOTCHECK_LAST_SCAN, ROOTCHECK_CIS, ROOTCHECK_CLEAR, ROOTCHECK_RUN, ROOTCHECK_PCI
-=======
 from wazuh.cluster.distributed_api import is_a_local_request, distributed_api_request, is_cluster_running
 from wazuh.cluster.protocol_messages import list_requests_rootcheck
->>>>>>> 471906a9
 
 
 def run_local(agent_id=None, all_agents=False):
@@ -67,11 +63,7 @@
         if not is_cluster_running():
             raise WazuhException(3015)
 
-<<<<<<< HEAD
-        request_type = ROOTCHECK_RUN
-=======
         request_type = list_requests_rootcheck['ROOTCHECK_RUN']
->>>>>>> 471906a9
         args = [str(all_agents)]
         return distributed_api_request(request_type, Agent.get_agents_by_node(agent_id), args, cluster_depth)
 
@@ -128,11 +120,7 @@
         if not is_cluster_running():
             raise WazuhException(3015)
 
-<<<<<<< HEAD
-        request_type = ROOTCHECK_CLEAR
-=======
         request_type = list_requests_rootcheck['ROOTCHECK_CLEAR']
->>>>>>> 471906a9
         args = [str(all_agents)]
         return distributed_api_request(request_type, Agent.get_agents_by_node(agent_id), args, cluster_depth)
 
@@ -313,11 +301,7 @@
         if not is_cluster_running():
             raise WazuhException(3015)
 
-<<<<<<< HEAD
-        request_type = ROOTCHECK_PCI
-=======
         request_type = list_requests_rootcheck['ROOTCHECK_PCI']
->>>>>>> 471906a9
         args = [str(offset), str(limit), str(sort), str(search)]
         return distributed_api_request(request_type, Agent.get_agents_by_node(agent_id), args)
 
@@ -393,11 +377,7 @@
         if not is_cluster_running():
             raise WazuhException(3015)
 
-<<<<<<< HEAD
-        request_type = ROOTCHECK_CIS
-=======
         request_type = list_requests_rootcheck['ROOTCHECK_CIS']
->>>>>>> 471906a9
         args = [str(offset), str(limit), str(sort), str(search)]
         return distributed_api_request(request_type, Agent.get_agents_by_node(agent_id), args)
 
@@ -441,10 +421,6 @@
         if not is_cluster_running():
             raise WazuhException(3015)
 
-<<<<<<< HEAD
-        request_type = ROOTCHECK_LAST_SCAN
-=======
         request_type = list_requests_rootcheck['ROOTCHECK_LAST_SCAN']
->>>>>>> 471906a9
         args = []
         return distributed_api_request(request_type, Agent.get_agents_by_node(agent_id), args)