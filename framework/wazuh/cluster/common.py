--- conflicted
+++ resolved
@@ -263,12 +263,7 @@
         except Exception as e:
             return "Error sending request: {}".format(e).encode()
         try:
-<<<<<<< HEAD
-            response_data = await asyncio.wait_for(
-                response.read(), timeout=self.cluster_items['intervals']['communication']['timeout_cluster_request'])
-=======
             response_data = await asyncio.wait_for(response.read(), timeout=self.cluster_items['intervals']['communication']['timeout_cluster_request'])
->>>>>>> 840cc79d
             del self.box[msg_counter]
         except asyncio.TimeoutError:
             self.box[msg_counter] = None
