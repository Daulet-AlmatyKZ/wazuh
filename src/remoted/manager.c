/* Copyright (C) 2009 Trend Micro Inc.
 * All right reserved.
 *
 * This program is a free software; you can redistribute it
 * and/or modify it under the terms of the GNU General Public
 * License (version 2) as published by the FSF - Free Software
 * Foundation
 */

#include "shared.h"
#include "remoted.h"
#include "os_crypto/md5/md5_op.h"
#include "os_net/os_net.h"
#include <pthread.h>

/* Internal structures */
typedef struct _file_sum {
    int mark;
    char *name;
    os_md5 sum;
} file_sum;

typedef struct group_t {
    char *group;
    file_sum **f_sum;
} group_t;

/* Internal functions prototypes */
static void read_controlmsg(const char *agent_id, char *msg);
static int send_file_toagent(const char *agent_id, const char *group, const char *name, const char *sum);
static void c_group(const char *group, DIR *dp, file_sum ***_f_sum);
static void c_files(void);
static file_sum** find_sum(const char *group);
static file_sum ** find_group(const char * file, const char * md5, char group[KEYSIZE]);

/* Global vars */
static group_t **groups;
static time_t _stime;

/* For the last message tracking */
static char pending_queue[MAX_AGENTS][9];
static volatile int queue_i = 0;
static volatile int queue_j = 0;
OSHash *pending_data;

/* pthread mutex variables */
static pthread_mutex_t lastmsg_mutex = PTHREAD_MUTEX_INITIALIZER;
static pthread_mutex_t files_mutex = PTHREAD_MUTEX_INITIALIZER;
static pthread_cond_t awake_mutex = PTHREAD_COND_INITIALIZER;

/* Save a control message received from an agent
 * read_contromsg (other thread) is going to deal with it
 * (only if message changed)
 */
void save_controlmsg(unsigned int agentid, char *r_msg, size_t msg_length)
{
    char msg_ack[OS_FLSIZE + 1];
    char *end;
    char *uname;
    pending_data_t *data;
    FILE * fp;

    if (strncmp(r_msg, HC_REQUEST, strlen(HC_REQUEST)) == 0) {
        char * counter = r_msg + strlen(HC_REQUEST);
        char * payload;

        if (payload = strchr(counter, ' '), !payload) {
            merror("Request control format error.");
            mdebug2("r_msg = \"%s\"", r_msg);
            return;
        }

        *(payload++) = '\0';

        req_save(counter, payload, msg_length - (payload - r_msg));
        return;
    }

    /* Reply to the agent */
    snprintf(msg_ack, OS_FLSIZE, "%s%s", CONTROL_HEADER, HC_ACK);
    send_msg(keys.keyentries[agentid]->id, msg_ack, -1);

    if (strcmp(r_msg, HC_STARTUP) == 0) {
        mdebug1("Agent %s sent HC_STARTUP from %s.", keys.keyentries[agentid]->name, inet_ntoa(keys.keyentries[agentid]->peer_info.sin_addr));
        return;
    } else {
        uname = r_msg;

        /* Clean uname and shared files (remove random string) */

        if ((r_msg = strchr(r_msg, '\n'))) {
            /* Forward to random string (pass shared files) */
            for (r_msg++; (end = strchr(r_msg, '\n')); r_msg = end + 1);
            *r_msg = '\0';
        } else {
            mwarn("Invalid message from agent id: '%d'(uname)", agentid);
            return;
        }

        /* Check if there is a keep alive already for this agent */
        if (data = OSHash_Get(pending_data, keys.keyentries[agentid]->id), data && data->message && strcmp(data->message, uname) == 0) {
            utimes(data->keep_alive, NULL);
        } else {
            /* Lock mutex */
            if (pthread_mutex_lock(&lastmsg_mutex) != 0) {
                merror(MUTEX_ERROR);
                return;
            }

            if (data || (data = OSHash_Get(pending_data, keys.keyentries[agentid]->id))) {
                free(data->message);
            } else {
                os_calloc(1, sizeof(pending_data_t), data);

                if (OSHash_Add(pending_data, keys.keyentries[agentid]->id, data) != 2) {
                    merror("Couldn't add pending data into hash table.");

                    /* Unlock mutex */
                    if (pthread_mutex_unlock(&lastmsg_mutex) != 0) {
                        merror(MUTEX_ERROR);
                    }

                    free(data);
                    return;
                }
            }

            /* Update message */
            mdebug2("save_controlmsg(): inserting '%s'", uname);
            os_strdup(uname, data->message);

            /* Mark data as changed and insert into queue */

            if (!data->changed) {
                if (full(queue_i, queue_j)) {
                    merror("Pending message queue full.");
                } else {
                    strncpy(pending_queue[queue_i], keys.keyentries[agentid]->id, 8);
                    forward(queue_i);

                    /* Signal that new data is available */
                    pthread_cond_signal(&awake_mutex);
                }

                data->changed = 1;
            }

            /* Unlock mutex */
            if (pthread_mutex_unlock(&lastmsg_mutex) != 0) {
                merror(MUTEX_ERROR);

                return;
            }

            /* This is not critical section since is not used by another thread */

            if (!data->keep_alive) {
                char agent_file[PATH_MAX];

                /* Write to the agent file */
                snprintf(agent_file, PATH_MAX, "%s/%s-%s",
                         AGENTINFO_DIR,
                         keys.keyentries[agentid]->name,
                         keys.keyentries[agentid]->ip->ip);

                os_strdup(agent_file, data->keep_alive);
            }

            /* Write uname to the file */

            if ((fp = fopen(data->keep_alive, "w"))) {
                fprintf(fp, "%s\n", uname);
                fclose(fp);
            } else {
                merror(FOPEN_ERROR, data->keep_alive, errno, strerror(errno));
            }
        }
    }
}

void c_group(const char *group, DIR *dp, file_sum ***_f_sum) {
    struct dirent *entry;
    os_md5 md5sum;
    unsigned int f_size = 0;
    file_sum **f_sum;
    char merged_tmp[PATH_MAX + 1];
    char merged[PATH_MAX + 1];
    char file[PATH_MAX + 1];

    /* Create merged file */
    os_calloc(2, sizeof(file_sum *), f_sum);
    os_calloc(1, sizeof(file_sum), f_sum[f_size]);
    *_f_sum = f_sum;

    f_sum[f_size]->mark = 0;
    f_sum[f_size]->name = NULL;
    f_sum[f_size]->sum[0] = '\0';

    snprintf(merged, PATH_MAX + 1, "%s/%s/%s", SHAREDCFG_DIR, group, SHAREDCFG_FILENAME);

    if (!logr.nocmerged) {
        snprintf(merged_tmp, PATH_MAX + 1, "%s.tmp", merged);
        // First call, truncate merged file
        MergeAppendFile(merged_tmp, NULL, group);
    }

    f_size++;

    // Merge ar.conf always

    if (OS_MD5_File(DEFAULTAR, md5sum, OS_TEXT) == 0) {
        os_realloc(f_sum, (f_size + 2) * sizeof(file_sum *), f_sum);
        *_f_sum = f_sum;
        os_calloc(1, sizeof(file_sum), f_sum[f_size]);
        strncpy(f_sum[f_size]->sum, md5sum, 32);
        os_strdup(DEFAULTAR_FILE, f_sum[f_size]->name);

        if (!logr.nocmerged) {
            MergeAppendFile(merged_tmp, DEFAULTAR, NULL);
        }

        f_size++;
    }

    /* Read directory */
    while ((entry = readdir(dp)) != NULL) {
        /* Ignore . and ..  */
        /* Leave the shared config file for later */
        /* Also discard merged.mg.tmp */
        if ((entry->d_name[0] == '.' && (entry->d_name[1] == '\0' || (entry->d_name[1] == '.' && entry->d_name[2] == '\0'))) || !strncmp(entry->d_name, SHAREDCFG_FILENAME, strlen(SHAREDCFG_FILENAME))) {
            continue;
        }

        snprintf(file, PATH_MAX + 1, "%s/%s/%s", SHAREDCFG_DIR, group, entry->d_name);

        if (OS_MD5_File(file, md5sum, OS_TEXT) != 0) {
            merror("Accessing file '%s'", file);
            continue;
        }

        os_realloc(f_sum, (f_size + 2) * sizeof(file_sum *), f_sum);
        *_f_sum = f_sum;
        os_calloc(1, sizeof(file_sum), f_sum[f_size]);
        strncpy(f_sum[f_size]->sum, md5sum, 32);
        os_strdup(entry->d_name, f_sum[f_size]->name);

        if (!logr.nocmerged) {
            MergeAppendFile(merged_tmp, file, NULL);
        }

        f_size++;
    }

    f_sum[f_size] = NULL;

    if (!logr.nocmerged) {
        OS_MoveFile(merged_tmp, merged);
    }

    if (OS_MD5_File(merged, md5sum, OS_TEXT) != 0) {
        merror("Accessing file '%s'", merged);
        f_sum[0]->sum[0] = '\0';
    }

    strncpy(f_sum[0]->sum, md5sum, 32);
    os_strdup(SHAREDCFG_FILENAME, f_sum[0]->name);
}

/* Create the structure with the files and checksums */
static void c_files()
{
    DIR *dp;
    DIR *subdir;
    struct dirent *entry;
    unsigned int p_size = 0;
    char path[PATH_MAX + 1];

    mdebug1("Updating shared files sums.");

    /* Lock mutex */
    if (pthread_mutex_lock(&files_mutex) != 0) {
        merror(MUTEX_ERROR);
        return;
    }

    // Free groups set, and set to NULL
    {
        int i;
        int j;
        file_sum **f_sum;

        if (groups) {
            for (i = 0; groups[i]; i++) {
                f_sum = groups[i]->f_sum;

                for (j = 0; f_sum[j]; j++) {
                    free(f_sum[j]->name);
                    free(f_sum[j]);
                }

                free(f_sum);
                free(groups[i]->group);
            }

            free(groups);
            groups = NULL;
        }
    }

    // Initialize main groups structure
    os_calloc(1, sizeof(group_t *), groups);

    // Scan directory, look for groups (subdirectories)

    dp = opendir(SHAREDCFG_DIR);

    if (!dp) {
        /* Unlock mutex */
        if (pthread_mutex_unlock(&files_mutex) != 0) {
            merror(MUTEX_ERROR);
        }

        merror("Opening directory: '%s': %s", SHAREDCFG_DIR, strerror(errno));
        return;
    }

    while (entry = readdir(dp), entry) {
        // Skip "." and ".."
        if (entry->d_name[0] == '.' && (entry->d_name[1] == '\0' || (entry->d_name[1] == '.' && entry->d_name[2] == '\0'))) {
            continue;
        }

        if (snprintf(path, PATH_MAX + 1, SHAREDCFG_DIR "/%s", entry->d_name) > PATH_MAX) {
            merror("At c_files(): path too long.");
            break;
        }

        // Try to open directory, avoid TOCTOU hazard

        subdir = opendir(path);

        if (!subdir) {
            if (errno != ENOTDIR) {
                merror("Could not open directory '%s'", path);
            }

            continue;
        }

        os_realloc(groups, (p_size + 2) * sizeof(group_t *), groups);
        os_calloc(1, sizeof(group_t), groups[p_size]);
        groups[p_size]->group = strdup(entry->d_name);
        groups[p_size + 1] = NULL;
        c_group(entry->d_name, subdir, &groups[p_size]->f_sum);
        closedir(subdir);
        p_size++;
    }

    /* Unlock mutex */
    if (pthread_mutex_unlock(&files_mutex) != 0) {
        merror(MUTEX_ERROR);
    }

    closedir(dp);
    mdebug2("End updating shared files sums.");
}

file_sum** find_sum(const char *group) {
    int i;

    for (i = 0; groups[i]; i++) {
        if (!strcmp(groups[i]->group, group)) {
            return groups[i]->f_sum;
        }
    }

    // Group not found
    return NULL;
}

file_sum ** find_group(const char * file, const char * md5, char group[KEYSIZE]) {
    int i;
    int j;
    file_sum ** f_sum;

    for (i = 0; groups[i]; i++) {
        f_sum = groups[i]->f_sum;

        for (j = 0; f_sum[j]; j++) {
            if (!(strcmp(f_sum[j]->name, file) || strcmp(f_sum[j]->sum, md5))) {
                strncpy(group, groups[i]->group, KEYSIZE);
                return f_sum;
            }
        }
    }

    return NULL;
}

/* Send a file to the agent
 * Returns -1 on error
 */
int send_file_toagent(const char *agent_id, const char *group, const char *name, const char *sum)
{
    int i = 0;
    size_t n = 0;
    char file[OS_SIZE_1024 + 1];
    char buf[OS_SIZE_1024 + 1];
    FILE *fp;

    snprintf(file, OS_SIZE_1024, "%s/%s/%s", SHAREDCFG_DIR, group, name);
    fp = fopen(file, "r");
    if (!fp) {
        merror(FOPEN_ERROR, file, errno, strerror(errno));
        return (-1);
    }

    /* Send the file name first */
    snprintf(buf, OS_SIZE_1024, "%s%s%s %s\n",
             CONTROL_HEADER, FILE_UPDATE_HEADER, sum, name);

    if (send_msg(agent_id, buf, -1) == -1) {
        merror(SEC_ERROR);
        fclose(fp);
        return (-1);
    }

    /* Send the file contents */
    while ((n = fread(buf, 1, 900, fp)) > 0) {
        buf[n] = '\0';

        if (send_msg(agent_id, buf, -1) == -1) {
            merror(SEC_ERROR);
            fclose(fp);
            return (-1);
        }

        if (logr.proto[logr.position] == UDP_PROTO) {
            /* Sleep 1 every 30 messages -- no flood */
            if (i > 30) {
                sleep(1);
                i = 0;
            }
            i++;
        }
    }

    /* Send the message to close the file */
    snprintf(buf, OS_SIZE_1024, "%s%s", CONTROL_HEADER, FILE_CLOSE_HEADER);

    if (send_msg(agent_id, buf, -1) == -1) {
        merror(SEC_ERROR);
        fclose(fp);
        return (-1);
    }

    fclose(fp);

    return (0);
}

/* Read the available control message from the agent */
static void read_controlmsg(const char *agent_id, char *msg)
{
    int i;
    char group[KEYSIZE];
    file_sum **f_sum = NULL;
    os_md5 tmp_sum;
    char *end;

    if (!groups) {
        /* Nothing to share with agent */
        return;
    }

    mdebug2("read_controlmsg(): reading '%s'", msg);

    // Skip agent-info and label data

    if (msg = strchr(msg, '\n'), !msg) {
        merror("Invalid message from agent ID '%s' (strchr \\n)", agent_id);
        return;
    }

    for (msg++; (*msg == '\"' || *msg == '!') && (end = strchr(msg, '\n')); msg = end + 1);

    // Get agent group

    if (get_agent_group(agent_id, group, KEYSIZE) < 0) {
        group[0] = '\0';
    }

    /* Lock mutex */
    if (pthread_mutex_lock(&files_mutex) != 0) {
        merror(MUTEX_ERROR);
        return;
    }

    // If group was got, get file sum array

    if (group[0]) {
        if (f_sum = find_sum(group), !f_sum) {
            /* Unlock mutex */
            if (pthread_mutex_unlock(&files_mutex) != 0) {
                merror(MUTEX_ERROR);
            }

            merror("No such group '%s' for agent '%s'", group, agent_id);
            return;
        }
    }

    /* Parse message */
    while (*msg != '\0') {
        char *md5;
        char *file;

        md5 = msg;
        file = msg;

        msg = strchr(msg, '\n');
        if (!msg) {
            merror("Invalid message from agent ID '%s' (strchr \\n)", agent_id);
            break;
        }

        *msg = '\0';
        msg++;

        // Skip labeled data

        if (*md5 == '\"' || *md5 == '!') {
            continue;
        }

        file = strchr(file, ' ');
        if (!file) {
            merror("Invalid message from agent ID '%s' (strchr ' ')", agent_id);
            break;
        }

        *file = '\0';
        file++;

        // If group was not got, guess it by matching sum

        if (!f_sum) {
            if (f_sum = find_group(file, md5, group), !f_sum) {
                // If the group could not be guessed, set to "default"
                strncpy(group, "default", KEYSIZE);

                if (f_sum = find_sum(group), !f_sum) {
                    /* Unlock mutex */
                    if (pthread_mutex_unlock(&files_mutex) != 0) {
                        merror(MUTEX_ERROR);
                    }

                    merror("No such group '%s' for agent '%s'", group, agent_id);
                    return;
                }
            }

            set_agent_group(agent_id, group);
        }

        /* New agents only have merged.mg */
        if (strcmp(file, SHAREDCFG_FILENAME) == 0) {
            for (i = 0; f_sum[i]; i++) {
                f_sum[i]->mark = 0;
            }

            // Copy sum before unlock mutex
            memcpy(tmp_sum, f_sum[0]->sum, sizeof(tmp_sum));

            /* Unlock mutex */
            if (pthread_mutex_unlock(&files_mutex) != 0) {
                merror(MUTEX_ERROR);
            }

<<<<<<< HEAD
            if (strcmp(tmp_sum, md5) != 0) {
                mdebug1("Sending file '%s/%s' to agent '%s'.", group, SHAREDCFG_FILENAME, agent_id);
=======
            if (tmp_sum[0] && strcmp(tmp_sum, md5) != 0) {
                debug1("%s: DEBUG: Sending file '%s/%s' to agent '%s'.", ARGV0, group, SHAREDCFG_FILENAME, agent_id);
>>>>>>> 9224603c

                if (send_file_toagent(agent_id, group, SHAREDCFG_FILENAME, tmp_sum) < 0) {
                    merror(SHARED_ERROR, SHAREDCFG_FILENAME, agent_id);
                }

                mdebug2("End sending file '%s/%s' to agent '%s'.", group, SHAREDCFG_FILENAME, agent_id);
            }

            return;
        }

        for (i = 1;; i++) {
            if (f_sum[i] == NULL) {
                break;
            }

            else if (strcmp(f_sum[i]->name, file) != 0) {
                continue;
            }

            else if (strcmp(f_sum[i]->sum, md5) != 0) {
                f_sum[i]->mark = 1;    /* Marked to update */
            }

            else {
                f_sum[i]->mark = 2;
            }
            break;
        }
    }

    /* Update each marked file */
    for (i = 1;; i++) {
        if (f_sum[i] == NULL) {
            break;
        }

        if ((f_sum[i]->mark == 1) ||
                (f_sum[i]->mark == 0)) {

            mdebug1("Sending file '%s/%s' to agent '%s'.", group, f_sum[i]->name, agent_id);
            if (send_file_toagent(agent_id, group, f_sum[i]->name, f_sum[i]->sum) < 0) {
                merror(SHARED_ERROR, f_sum[i]->name, agent_id);
            }
        }

        f_sum[i]->mark = 0;
    }

    /* Unlock mutex */
    if (pthread_mutex_unlock(&files_mutex) != 0) {
        merror(MUTEX_ERROR);
    }

    return;
}

/* Wait for new messages to read
 * The messages will be sent using save_controlmsg
 */
void *wait_for_msgs(__attribute__((unused)) void *none)
{
    char msg[OS_SIZE_1024 + 2];
    char agent_id[9];
    pending_data_t *data;

    /* Initialize the memory */
    memset(msg, '\0', OS_SIZE_1024 + 2);

    /* Should never leave this loop */
    while (1) {
        /* Lock mutex */
        if (pthread_mutex_lock(&lastmsg_mutex) != 0) {
            merror(MUTEX_ERROR);
            return (NULL);
        }

        /* If no agent changed, wait for signal */
        while (empty(queue_i, queue_j)) {
            pthread_cond_wait(&awake_mutex, &lastmsg_mutex);
        }

        /* Pop data from queue */
        if ((data = OSHash_Get(pending_data, pending_queue[queue_j]))) {
            strncpy(agent_id, pending_queue[queue_j], 8);
            strncpy(msg, data->message, OS_SIZE_1024);
            data->changed = 0;
        } else {
            merror("Couldn't get pending data from hash table for agent ID '%s'.", pending_queue[queue_j]);
            *agent_id = '\0';
            *msg = '\0';
        }

        forward(queue_j);

        /* Unlock mutex */
        if (pthread_mutex_unlock(&lastmsg_mutex) != 0) {
            merror(MUTEX_ERROR);
            break;
        }

        if (*agent_id) {
            read_controlmsg(agent_id, msg);
        }
    }

    return (NULL);
}
/* Update shared files */
void *update_shared_files(__attribute__((unused)) void *none) {
    while (1) {
        time_t _ctime = time(0);

        /* Every NOTIFY seconds, re-read the files
         * If something changed, notify all agents
         */

        if ((_ctime - _stime) > (NOTIFY_TIME)) {
            c_files();
            _stime = _ctime;
        }

        sleep(1);
    }

    return NULL;
}

/* Should be called before anything here */
void manager_init()
{
    _stime = time(0);
    mdebug1("Running manager_init");
    c_files();
    memset(pending_queue, 0, MAX_AGENTS * 9);
    pending_data = OSHash_Create();
}<|MERGE_RESOLUTION|>--- conflicted
+++ resolved
@@ -577,13 +577,8 @@
                 merror(MUTEX_ERROR);
             }
 
-<<<<<<< HEAD
-            if (strcmp(tmp_sum, md5) != 0) {
+            if (tmp_sum[0] && strcmp(tmp_sum, md5) != 0) {
                 mdebug1("Sending file '%s/%s' to agent '%s'.", group, SHAREDCFG_FILENAME, agent_id);
-=======
-            if (tmp_sum[0] && strcmp(tmp_sum, md5) != 0) {
-                debug1("%s: DEBUG: Sending file '%s/%s' to agent '%s'.", ARGV0, group, SHAREDCFG_FILENAME, agent_id);
->>>>>>> 9224603c
 
                 if (send_file_toagent(agent_id, group, SHAREDCFG_FILENAME, tmp_sum) < 0) {
                     merror(SHARED_ERROR, SHAREDCFG_FILENAME, agent_id);
