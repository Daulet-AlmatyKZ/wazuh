/* Copyright (C) 2009 Trend Micro Inc.
 * All right reserved.
 *
 * This program is a free software; you can redistribute it
 * and/or modify it under the terms of the GNU General Public
 * License (version 2) as published by the FSF - Free Software
 * Foundation
 */

#include <pthread.h>

#include "shared.h"
#include "remoted.h"
#include "os_net/os_net.h"


/* pthread key update mutex */
static pthread_mutex_t keyupdate_mutex;


/* Initializes mutex */
void keyupdate_init()
{
    /* Initialize mutex */
    pthread_mutex_init(&keyupdate_mutex, NULL);
}

void key_lock()
{
    if (pthread_mutex_lock(&keyupdate_mutex) != 0) {
        merror(MUTEX_ERROR);
    }
}

void key_unlock()
{
    if (pthread_mutex_unlock(&keyupdate_mutex) != 0) {
        merror(MUTEX_ERROR);
    }
}

/* Check for key updates */
int check_keyupdate()
{
    int retval = 0;

    /* Check key for updates */
    if (!OS_CheckUpdateKeys(&keys)) {
        return (0);
    }

    key_lock();

<<<<<<< HEAD
    if (OS_UpdateKeys(&keys)) {
        retval = 1;
    }

=======
    /* Lock before using */
    if (pthread_mutex_lock(&sendmsg_mutex) != 0) {
        key_unlock();
        merror(MUTEX_ERROR);
        return (0);
    }

    if (OS_UpdateKeys(&keys)) {
        if (pthread_mutex_unlock(&sendmsg_mutex) != 0) {
            merror(MUTEX_ERROR);
        }
        key_unlock();
        return (1);
    }

    if (pthread_mutex_unlock(&sendmsg_mutex) != 0) {
        merror(MUTEX_ERROR);
    }
>>>>>>> 3ff99ff3
    key_unlock();
    return retval;
}

/* Send message to an agent
 * Returns -1 on error
 * Must not call key_lock() before this
 */
int send_msg(const char *agent_id, const char *msg)
{
    int key_id;
    int sock = -1;
    ssize_t msg_size, send_b;
    netsize_t length;
    char crypt_msg[OS_MAXSTR + 1];
    struct sockaddr_in peer_info;

<<<<<<< HEAD
    key_lock();
    key_id = OS_IsAllowedID(&keys, agent_id);

    if (key_id < 0) {
        key_unlock();
        merror(AR_NOAGENT_ERROR, ARGV0, agent_id);
        return (-1);
    }

    /* If we don't have the agent id, ignore it */
    if (keys.keyentries[key_id]->rcvd < (time(0) - (3 * NOTIFY_TIME))) {
        key_unlock();
        merror(SEND_DISCON, ARGV0, keys.keyentries[key_id]->id);
        return (-1);
    }

    msg_size = CreateSecMSG(&keys, msg, crypt_msg, key_id);

    if (logr.proto[logr.position] == UDP_PROTO) {
        memcpy(&peer_info, &keys.keyentries[key_id]->peer_info, sizeof(peer_info));
    } else {
        sock = keys.keyentries[key_id]->sock;
    }

    key_unlock();

    if (msg_size == 0) {
        merror(SEC_ERROR, ARGV0);
=======
    /* If we don't have the agent id, ignore it */
    if (keys.keyentries[agentid]->rcvd < (time(0) - (2 * NOTIFY_TIME))) {
        merror(SEND_DISCON, keys.keyentries[agentid]->id);
        return (-1);
    }

    msg_size = CreateSecMSG(&keys, msg, crypt_msg, agentid);
    if (msg_size == 0) {
        merror(SEC_ERROR);
        return (-1);
    }

    /* Lock before using */
    if (pthread_mutex_lock(&sendmsg_mutex) != 0) {
        merror(MUTEX_ERROR);
>>>>>>> 3ff99ff3
        return (-1);
    }

    /* Send initial message */
    if (logr.proto[logr.position] == UDP_PROTO) {
        send_b = sendto(logr.sock, crypt_msg, msg_size, 0,
               (struct sockaddr *)&peer_info,
               logr.peer_size);
    } else {
        length = msg_size;
        send(sock, (char*)&length, sizeof(length), 0);
        send_b = send(sock, crypt_msg, msg_size, 0);
    }

    if (send_b < 0) {
<<<<<<< HEAD
        merror(SEND_ERROR, ARGV0, agent_id);
=======
        merror(SEND_ERROR, keys.keyentries[agentid]->id);
    }

    /* Unlock mutex */
    if (pthread_mutex_unlock(&sendmsg_mutex) != 0) {
        merror(MUTEX_ERROR);
        return (-1);
>>>>>>> 3ff99ff3
    }

    return (0);
}<|MERGE_RESOLUTION|>--- conflicted
+++ resolved
@@ -51,31 +51,10 @@
 
     key_lock();
 
-<<<<<<< HEAD
     if (OS_UpdateKeys(&keys)) {
         retval = 1;
     }
 
-=======
-    /* Lock before using */
-    if (pthread_mutex_lock(&sendmsg_mutex) != 0) {
-        key_unlock();
-        merror(MUTEX_ERROR);
-        return (0);
-    }
-
-    if (OS_UpdateKeys(&keys)) {
-        if (pthread_mutex_unlock(&sendmsg_mutex) != 0) {
-            merror(MUTEX_ERROR);
-        }
-        key_unlock();
-        return (1);
-    }
-
-    if (pthread_mutex_unlock(&sendmsg_mutex) != 0) {
-        merror(MUTEX_ERROR);
-    }
->>>>>>> 3ff99ff3
     key_unlock();
     return retval;
 }
@@ -93,20 +72,19 @@
     char crypt_msg[OS_MAXSTR + 1];
     struct sockaddr_in peer_info;
 
-<<<<<<< HEAD
     key_lock();
     key_id = OS_IsAllowedID(&keys, agent_id);
 
     if (key_id < 0) {
         key_unlock();
-        merror(AR_NOAGENT_ERROR, ARGV0, agent_id);
+        merror(AR_NOAGENT_ERROR, agent_id);
         return (-1);
     }
 
     /* If we don't have the agent id, ignore it */
     if (keys.keyentries[key_id]->rcvd < (time(0) - (3 * NOTIFY_TIME))) {
         key_unlock();
-        merror(SEND_DISCON, ARGV0, keys.keyentries[key_id]->id);
+        merror(SEND_DISCON, keys.keyentries[key_id]->id);
         return (-1);
     }
 
@@ -121,24 +99,7 @@
     key_unlock();
 
     if (msg_size == 0) {
-        merror(SEC_ERROR, ARGV0);
-=======
-    /* If we don't have the agent id, ignore it */
-    if (keys.keyentries[agentid]->rcvd < (time(0) - (2 * NOTIFY_TIME))) {
-        merror(SEND_DISCON, keys.keyentries[agentid]->id);
-        return (-1);
-    }
-
-    msg_size = CreateSecMSG(&keys, msg, crypt_msg, agentid);
-    if (msg_size == 0) {
         merror(SEC_ERROR);
-        return (-1);
-    }
-
-    /* Lock before using */
-    if (pthread_mutex_lock(&sendmsg_mutex) != 0) {
-        merror(MUTEX_ERROR);
->>>>>>> 3ff99ff3
         return (-1);
     }
 
@@ -154,17 +115,7 @@
     }
 
     if (send_b < 0) {
-<<<<<<< HEAD
-        merror(SEND_ERROR, ARGV0, agent_id);
-=======
-        merror(SEND_ERROR, keys.keyentries[agentid]->id);
-    }
-
-    /* Unlock mutex */
-    if (pthread_mutex_unlock(&sendmsg_mutex) != 0) {
-        merror(MUTEX_ERROR);
-        return (-1);
->>>>>>> 3ff99ff3
+        merror(SEND_ERROR, agent_id);
     }
 
     return (0);
