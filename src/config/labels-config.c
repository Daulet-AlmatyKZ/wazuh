/*
 * Label Configuration
 * Copyright (C) 2017 Wazuh Inc.
 * February 20, 2017.
 *
 * This program is a free software; you can redistribute it
 * and/or modify it under the terms of the GNU General Public
 * License (version 2) as published by the FSF - Free Software
 * Foundation.
 */

#include "shared.h"
#include "config.h"

const char *xml_label = "label";
const char *xml_key = "key";
const char *xml_hidden = "hidden";

int Read_Labels(XML_NODE node, void *d1, __attribute__((unused)) void *d2) {
    int i;
    int j;
    unsigned int hidden;
    const char *key;
    size_t labels_z = 0;
    wlabel_t **labels = (wlabel_t **)d1;
<<<<<<< HEAD

    /* Get label size */

    if (*labels) {
        while ((*labels)[labels_z].key) {
            labels_z++;
        }
=======

    if (!*labels) {
        merror("Labels pointer is null.");
        return OS_INVALID;
    }

    /* Get label size */

    while ((*labels)[labels_z].key) {
        labels_z++;
>>>>>>> a98309da
    }

    for (i = 0; node[i]; i++) {
        if (!node[i]->element) {
            merror(XML_ELEMNULL);
            goto error;
        } else if (!node[i]->content) {
            merror(XML_VALUENULL, node[i]->element);
            goto error;
        } else if (strcmp(node[i]->element, xml_label) == 0) {
            key = NULL;
            hidden = 0;

            for (j = 0; node[i]->attributes[j]; j++) {
                if (strcmp(node[i]->attributes[j], xml_key) == 0) {
                    if (strlen(node[i]->values[j]) > 0) {
                        key = node[i]->values[j];
                    } else {
                        merror("Label with empty key.");
                        goto error;
                    }
                } else if (strcmp(node[i]->attributes[j], xml_hidden) == 0) {
                    if (strcmp(node[i]->values[j], "yes") == 0)
                        hidden = 1;
                    else if (strcmp(node[i]->values[j], "no") == 0)
                        hidden = 0;
                    else {
                        merror("Invalid content for attribute '%s'.", node[i]->attributes[j]);
                        goto error;
                    }
                }
            }

            if (!key) {
                merror("Expected 'key' attribute for label.");
                goto error;
            }

            if (strlen(node[i]->content) == 0) {
                mwarn("Label '%s' is empty.", key);
            }

            if (labels_get(*labels, key)) {
<<<<<<< HEAD
                mwarn("label '%s' duplicated. Ignoring.", key);
=======
                mwarn("Label '%s' duplicated. Ignoring.", key);
>>>>>>> a98309da
            } else {
                *labels = labels_add(*labels, labels_z++, key, node[i]->content, hidden);
            }
        } else {
            merror(XML_INVELEM, node[i]->element);
            goto error;
        }
    }

    return 0;

error:
    labels_free(*labels);
    return OS_INVALID;
}<|MERGE_RESOLUTION|>--- conflicted
+++ resolved
@@ -23,15 +23,6 @@
     const char *key;
     size_t labels_z = 0;
     wlabel_t **labels = (wlabel_t **)d1;
-<<<<<<< HEAD
-
-    /* Get label size */
-
-    if (*labels) {
-        while ((*labels)[labels_z].key) {
-            labels_z++;
-        }
-=======
 
     if (!*labels) {
         merror("Labels pointer is null.");
@@ -42,7 +33,6 @@
 
     while ((*labels)[labels_z].key) {
         labels_z++;
->>>>>>> a98309da
     }
 
     for (i = 0; node[i]; i++) {
@@ -86,11 +76,7 @@
             }
 
             if (labels_get(*labels, key)) {
-<<<<<<< HEAD
                 mwarn("label '%s' duplicated. Ignoring.", key);
-=======
-                mwarn("Label '%s' duplicated. Ignoring.", key);
->>>>>>> a98309da
             } else {
                 *labels = labels_add(*labels, labels_z++, key, node[i]->content, hidden);
             }
