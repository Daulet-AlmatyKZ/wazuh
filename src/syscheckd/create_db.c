/* Copyright (C) 2015-2019, Wazuh Inc.
 * Copyright (C) 2009 Trend Micro Inc.
 * All right reserved.
 *
 * This program is free software; you can redistribute it
 * and/or modify it under the terms of the GNU General Public
 * License (version 2) as published by the FSF - Free Software
 * Foundation
 */

#include "shared.h"
#include "os_crypto/md5/md5_op.h"
#include "os_crypto/md5_sha1/md5_sha1_op.h"
#include "os_crypto/md5_sha1_sha256/md5_sha1_sha256_op.h"
#include "syscheck_op.h"
#include "wazuh_modules/wmodules.h"
#include "os_crypto/sha1/sha1_op.h"
#include "os_crypto/sha256/sha256_op.h"
#include "syscheck.h"
#include "syscheck_op.h"

/* Prototypes */
static int read_file(const char *dir_name, const char *linked_file, int dir_position, whodata_evt *evt, int max_depth, char silent)  __attribute__((nonnull(1)));

static int read_dir_diff(char *dir_name);

static pthread_mutex_t lastcheck_mutex;

/* Global variables */
static int __counter = 0;

static int read_dir_diff(char *dir_name) {
    size_t dir_size;
    char *f_name = NULL;
    char *file_name = NULL;
    char *local_dir = NULL;
    int retval = -1;

    os_calloc(PATH_MAX + 2, sizeof(char), f_name);
    os_calloc(PATH_MAX, sizeof(char), file_name);
    os_calloc(PATH_MAX, sizeof(char), local_dir);

    snprintf(local_dir, PATH_MAX - 1, "%s%clocal", DIFF_DIR_PATH, PATH_SEP);

    DIR *dp;
    struct dirent *entry = NULL;

    /* Directory should be valid */
    if ((dir_name == NULL) || ((dir_size = strlen(dir_name)) > PATH_MAX)) {
        merror(NULL_ERROR);
        goto end;
    }

    /* Open the directory given */
    dp = opendir(dir_name);
    if (!dp) {
        if (errno == ENOTDIR || (errno == ENOENT && !strcmp(dir_name, local_dir))) {
            retval = 0;
            goto end;
        } else {
            mwarn(FIM_WARN_ACCESS, dir_name, errno, strerror(errno));
            goto end;
        }
    }

    int ret_add;
    while ((entry = readdir(dp)) != NULL) {
        char *s_name;

        /* Ignore . and ..  */
        if ((strcmp(entry->d_name, ".") == 0) ||
            (strcmp(entry->d_name, "..") == 0)) {
            continue;
        }

        strncpy(f_name, dir_name, PATH_MAX);
        s_name = f_name;
        s_name += dir_size;

        /* Check if the file name is already null terminated */
        if (*(s_name - 1) != PATH_SEP) {
            *s_name++ = PATH_SEP;
        }

        *s_name = '\0';
        strncpy(s_name, entry->d_name, PATH_MAX - dir_size - 2);

        if (strcmp(DIFF_GZ_FILE, s_name) == 0) {
            memset(file_name, 0, strlen(file_name));
            memmove(file_name, f_name, strlen(f_name) - strlen(s_name) - 1);
            if (ret_add = OSHash_Add(syscheck.local_hash, file_name, NULL), ret_add != 2) {
                merror(FIM_ERROR_ADD_FILE, file_name);
            }
        } else {
            read_dir_diff(f_name);
        }
    }

    closedir(dp);
    retval = 0;
end:
    free(f_name);
    free(file_name);
    free(local_dir);
    return retval;
}


void remove_local_diff(){

    /* Fill hash table with the content of DIFF_DIR_PATH/local */
    const char LOCALDIR[] = {PATH_SEP, 'l', 'o', 'c', 'a', 'l', '\0'};
    char *local_path = NULL;
    os_calloc(PATH_MAX, sizeof(char), local_path);

    strcpy(local_path, DIFF_DIR_PATH);
    strcat(local_path, LOCALDIR);

    read_dir_diff(local_path);

    unsigned int i = 0;

    /* Delete all monitored files from hash table */
    OSHashNode *curr_node_local, *internal_node;
    OSHashNode *curr_node_fp;

    char *full_path = NULL;
    os_calloc(OS_SIZE_8192, sizeof(char), full_path);

    w_rwlock_rdlock((pthread_rwlock_t *)&syscheck.fp->mutex);
    for (i = 0; i <= syscheck.fp->rows; i++) {
        curr_node_fp = syscheck.fp->table[i];
        if (curr_node_fp && curr_node_fp->key) {
            do {
                *full_path='\0';
                wm_strcat(&full_path, local_path, '\0');
#ifdef WIN32
                char *windows_path;
                windows_path = strchr(curr_node_fp->key, ':');
                wm_strcat(&full_path, windows_path+1, '\0');
#else
                wm_strcat(&full_path, curr_node_fp->key, '\0');
#endif
                if (!OSHash_Get_ex(syscheck.local_hash, full_path)) {
                    mdebug2(FIM_LOCALDIFF_DELETE, full_path);
                    OSHash_Delete_ex(syscheck.local_hash, full_path);
                }
                curr_node_fp=curr_node_fp->next;
            } while(curr_node_fp && curr_node_fp->key);
        }
    }
    w_rwlock_unlock((pthread_rwlock_t *)&syscheck.fp->mutex);
    free(full_path);

    /* Delete local files that aren't monitored */
    for (i = 0; i <= syscheck.local_hash->rows; i++) {
        curr_node_local = syscheck.local_hash->table[i];
        if (curr_node_local && curr_node_local->key) {
            do{
                internal_node = curr_node_local->next;
                mdebug2(FIM_LOCAL_DIFF_DELETE, curr_node_local->key);
                if (rmdir_ex(curr_node_local->key) != 0) {
                    mwarn(FIM_WARN_DELETE, curr_node_local->key);
                }
                remove_empty_folders(curr_node_local->key);
                if (OSHash_Delete_ex(syscheck.local_hash, curr_node_local->key) != 0) {
                    mwarn(FIM_WARN_DELETE_HASH_TABLE, curr_node_local->key);
                }
                curr_node_local = internal_node;
            }
            while(curr_node_local && curr_node_local->key);
        }
    }

    free(local_path);
}

/* Read and generate the integrity data of a file */
static int read_file(const char *file_name, const char *linked_file, int dir_position, whodata_evt *evt, int max_depth, char silent)
{
    int opts;
    OSMatch *restriction;
    char *buf;
    syscheck_node *s_node;
    struct stat statbuf;
    char str_size[50], str_mtime[50], str_inode[50];
    char *wd_sum = NULL;
    char *alert_msg = NULL;
    char *esc_linked_file = NULL;
    char *c_sum = NULL;
#ifdef WIN32
    char *sid = NULL;
    char *user = NULL;
    char *str_perm = NULL;
#else
    char str_owner[50], str_group[50], str_perm[50];
    char *hash_file_name;
#endif

    memset(&statbuf, 0, sizeof(struct stat));
    os_calloc(OS_SIZE_6144 + 1, sizeof(char), wd_sum);

    opts = syscheck.opts[dir_position];
    restriction = syscheck.filerestrict[dir_position];

    if (fim_check_ignore(linked_file ? linked_file : file_name) == 1) {
        os_free(wd_sum);
        return (0);
    }

    if (linked_file) {
        esc_linked_file = escape_syscheck_field((char *) linked_file);
    }


#ifdef WIN32
    /* Win32 does not have lstat */
    if (stat(file_name, &statbuf) < 0)
#else
    if (lstat(file_name, &statbuf) < 0)
#endif
    {
        os_calloc(OS_SIZE_6144, sizeof(char), alert_msg);

        switch (errno) {
        case ENOENT:
            mdebug2(FIM_CANNOT_ACCESS_FILE, file_name);
            /* Fallthrough */

        case ENOTDIR:
            /*Deletion message sending*/
            mdebug1(FIM_FILE_MSG_DELETE, file_name);

            snprintf(alert_msg, OS_SIZE_6144, "-1!:::::::::::%s:%s:%c %s", syscheck.tag[dir_position] ? syscheck.tag[dir_position] : "", esc_linked_file ? esc_linked_file : "", silent, file_name);
            send_syscheck_msg(alert_msg);
            fim_delete_hashes(file_name);

            os_free(alert_msg);
            os_free(wd_sum);
            free(esc_linked_file);
            return (0);

        default:
            merror(FIM_ERROR_ACCESING, file_name, strerror(errno), errno);
            os_free(alert_msg);
            os_free(wd_sum);
            free(esc_linked_file);
            return (-1);
        }
    }

    if (S_ISDIR(statbuf.st_mode)) {
#ifdef WIN32
        /* Directory links are not supported */
        if (GetFileAttributes(file_name) & FILE_ATTRIBUTE_REPARSE_POINT) {
            mwarn(FIM_WARN_SYMLINKS_UNSUPPORTED, file_name);
            os_free(wd_sum);
            os_free(alert_msg);
            free(esc_linked_file);
            return (-1);
        }
#endif
        os_free(wd_sum);
        os_free(alert_msg);
        free(esc_linked_file);
        return (read_dir(file_name, linked_file, dir_position, NULL, max_depth-1, 0, silent));
    }

    if (fim_check_restrict (file_name, restriction) == 1) {
        mdebug1(FIM_FILE_IGNORE_RESTRICT, file_name);
        os_free(wd_sum);
        os_free(alert_msg);
        free(esc_linked_file);
        return (0);
    }

    /* No S_ISLNK on Windows */
#ifdef WIN32
    if (S_ISREG(statbuf.st_mode))
#else
    struct stat statbuf_lnk;
    memset(&statbuf_lnk, 0, sizeof(struct stat));

    if (S_ISREG(statbuf.st_mode) || S_ISLNK(statbuf.st_mode))
#endif
    {
        mdebug2(FIM_SCANNING_FILE, file_name);
        os_md5 mf_sum = {'\0'};
        os_sha1 sf_sum = {'\0'};
        os_sha256 sf256_sum = {'\0'};

        /* Generate checksums */
        if ((opts & CHECK_MD5SUM) || (opts & CHECK_SHA1SUM) || (opts & CHECK_SHA256SUM)) {
            /* If it is a link, check if dest is valid */
#ifndef WIN32
            if (S_ISLNK(statbuf.st_mode)) {
                if (stat(file_name, &statbuf_lnk) == 0) {
                    if (S_ISDIR(statbuf_lnk.st_mode)) { /* This points to a directory */
                        if (!(opts & CHECK_FOLLOW)) {
                            mdebug2(FIM_SIMBOLIC_LINK_DISABLE);
                            os_free(alert_msg);
                            os_free(wd_sum);
                            free(esc_linked_file);
                            return 0;
                        } else {
                            os_free(alert_msg);
                            os_free(wd_sum);
                            free(esc_linked_file);
                            return (read_dir(file_name, linked_file, dir_position, NULL, max_depth-1, 1, silent));
                        }
                    }
                } else {
                    if (opts & CHECK_FOLLOW) {
                        mwarn(FIM_WARN_STAT_BROKEN_LINK, strerror(errno), file_name);
                    }
                    os_free(wd_sum);
                    os_free(alert_msg);
                    free(esc_linked_file);
                    return -1;
                }
            } else if (OS_MD5_SHA1_SHA256_File(file_name, syscheck.prefilter_cmd, mf_sum, sf_sum, sf256_sum, OS_BINARY, syscheck.file_max_size) < 0)
#else
            if (OS_MD5_SHA1_SHA256_File(file_name, syscheck.prefilter_cmd, mf_sum, sf_sum, sf256_sum, OS_BINARY, syscheck.file_max_size) < 0)
#endif
            {
                os_free(wd_sum);
                os_free(alert_msg);
                free(esc_linked_file);
                return -1;
            }
        }

        if (s_node = (syscheck_node *) OSHash_Get_ex(syscheck.fp, file_name), !s_node) {
            char * alertdump = NULL;
 #ifdef WIN_WHODATA
            if (evt && evt->scan_directory == 1) {
                if (w_update_sacl(file_name)) {
                    mdebug1(FIM_SCAL_NOREFRESH, file_name);
                    goto end;
                }
            }
#endif
            os_calloc(OS_MAXSTR + 1, sizeof(char), alert_msg);

            if (opts & CHECK_SEECHANGES) {
                alertdump = seechanges_addfile(file_name);
            }
#ifdef WIN32
            // Get the user name and its id
            if (opts & CHECK_OWNER) {
                user = get_user(file_name, statbuf.st_uid, &sid);
            }

            // Get the file permissions
            if (opts & CHECK_PERM) {
                int error;
                char perm_unescaped[OS_SIZE_6144 + 1];
                if (error = w_get_file_permissions(file_name, perm_unescaped, OS_SIZE_6144), error) {
                    merror(FIM_ERROR_EXTRACT_PERM, file_name, error);
                } else {
                    str_perm = escape_perm_sum(perm_unescaped);
                }
            }

            if (opts & CHECK_SIZE) {
                sprintf(str_size,"%ld",(long)statbuf.st_size);
            } else {
                *str_size = '\0';
            }

            if (opts & CHECK_MTIME) {
                sprintf(str_mtime,"%ld",(long)statbuf.st_mtime);
            } else {
                *str_mtime = '\0';
            }

            if (opts & CHECK_INODE) {
                sprintf(str_inode,"%ld",(long)statbuf.st_ino);
            } else {
                *str_inode = '\0';
            }

            snprintf(alert_msg, OS_MAXSTR, "%c%c%c%c%c%c%c%c%c%c%c%s:%s:%s::%s:%s:%s:%s:%s:%s:%s:%u",
                    opts & CHECK_SIZE ? '+' : '-',
                    opts & CHECK_PERM ? '+' : '-',
                    opts & CHECK_OWNER ? '+' : '-',
                    opts & CHECK_GROUP ? '+' : '-',
                    opts & CHECK_MD5SUM ? '+' : '-',
                    opts & CHECK_SHA1SUM ? '+' : '-',
                    opts & CHECK_MTIME ? '+' : '-',
                    opts & CHECK_INODE ? '+' : '-',
                    opts & CHECK_SHA256SUM ? '+' : '-',
                    opts & CHECK_ATTRS ? '+' : '-',
                    opts & CHECK_SEECHANGES ? '+' : '-',
                    str_size,
                    str_perm ? str_perm : "",
                    (opts & CHECK_OWNER) && sid ? sid : "",
                    opts & CHECK_MD5SUM ? mf_sum : "",
                    opts & CHECK_SHA1SUM ? sf_sum : "",
                    user ? user : "",
                    opts & CHECK_GROUP ? get_group(statbuf.st_gid) : "",
                    str_mtime,
                    opts & CHECK_INODE ? str_inode : "",
                    opts & CHECK_SHA256SUM ? sf256_sum : "",
                    opts & CHECK_ATTRS ? w_get_file_attrs(file_name) : 0);

            os_free(user);

#else
            if (opts & CHECK_SIZE) {
                sprintf(str_size, "%ld", (long)statbuf.st_size);
            } else {
                *str_size = '\0';
            }

            if (opts & CHECK_PERM) {
                sprintf(str_perm, "%d", (int)statbuf.st_mode);
            } else {
                *str_perm = '\0';
            }

            if (opts & CHECK_OWNER) {
                sprintf(str_owner, "%d", (int)statbuf.st_uid);
            } else {
                *str_owner = '\0';
            }

            if (opts & CHECK_GROUP) {
                sprintf(str_group, "%d", (int)statbuf.st_gid);
            } else {
                *str_group = '\0';
            }

            if (opts & CHECK_MTIME) {
                sprintf(str_mtime, "%ld", (long)statbuf.st_mtime);
            } else {
                *str_mtime = '\0';
            }

            sprintf(str_inode, "%ld", (long)statbuf.st_ino);

            snprintf(alert_msg, OS_MAXSTR, "%c%c%c%c%c%c%c%c%c%c%c%s:%s:%s:%s:%s:%s:%s:%s:%s:%s:%s:%u",
                    opts & CHECK_SIZE ? '+' : '-',
                    opts & CHECK_PERM ? '+' : '-',
                    opts & CHECK_OWNER ? '+' : '-',
                    opts & CHECK_GROUP ? '+' : '-',
                    opts & CHECK_MD5SUM ? '+' : '-',
                    opts & CHECK_SHA1SUM ? '+' : '-',
                    opts & CHECK_MTIME ? '+' : '-',
                    opts & CHECK_INODE ? '+' : '-',
                    opts & CHECK_SHA256SUM ? '+' : '-',
                    opts & CHECK_ATTRS ? '+' : '-',
                    opts & CHECK_SEECHANGES ? '+' : '-',
                    str_size,
                    str_perm,
                    str_owner,
                    str_group,
                    opts & CHECK_MD5SUM ? mf_sum : "",
                    opts & CHECK_SHA1SUM ? sf_sum : "",
                    opts & CHECK_OWNER ? get_user(file_name, S_ISLNK(statbuf.st_mode) ? statbuf_lnk.st_uid : statbuf.st_uid, NULL) : "",
                    opts & CHECK_GROUP ? get_group(S_ISLNK(statbuf.st_mode) ? statbuf_lnk.st_gid : statbuf.st_gid) : "",
                    str_mtime,
                    opts & CHECK_INODE ? str_inode : "",
                    opts & CHECK_SHA256SUM ? sf256_sum : "",
                    0);
#endif

            os_calloc(1, sizeof(syscheck_node), s_node);
            s_node->checksum = strdup(alert_msg);
            s_node->dir_position = dir_position;

            if (OSHash_Add_ex(syscheck.fp, file_name, s_node) != 2) {
                os_free(s_node->checksum);
                os_free(s_node);
                merror(FIM_ERROR_ADD_FILE, file_name);
            }
#ifndef WIN32
            hash_file_name = strdup(file_name);
            int ret = OSHash_Add_ex(syscheck.inode_hash, str_inode, hash_file_name);
            char * inode_path;

            switch (ret) {
            case 0:
                os_free(hash_file_name);
                mdebug2(FIM_HASH_ADD_FAIL, file_name, str_inode);
                break;
            case 1:
                if (inode_path = OSHash_Get_ex(syscheck.inode_hash, str_inode), inode_path) {
                    if(strcmp(inode_path, file_name)) {
                        mdebug2(FIM_HASH_UPDATE, file_name, inode_path, str_inode);
                        OSHash_Update_ex(syscheck.inode_hash, str_inode, (void*)hash_file_name);
                        read_file(inode_path, NULL, dir_position, evt, max_depth, silent);
                        os_free(inode_path);
                    }
                    else {
                        os_free(hash_file_name);
                    }
                }
                else {
                    os_free(hash_file_name);
                }
            }
#endif
            /* Send the new checksum to the analysis server */
            alert_msg[OS_MAXSTR] = '\0';
            /* Extract the whodata sum here to not include it in the hash table */
            if (extract_whodata_sum(evt, wd_sum, OS_SIZE_6144)) {
                merror(FIM_ERROR_WHODATA_SUM_MAX, file_name);
            }

#ifdef WIN32

            snprintf(alert_msg, OS_MAXSTR, "%s:%s:%s::%s:%s:%s:%s:%s:%s:%s:%u!%s:%s:%s:%c %s%s%s",
                str_size,
                str_perm ? str_perm : "",
                (opts & CHECK_OWNER) && sid ? sid : "",
                opts & CHECK_MD5SUM ? mf_sum : "",
                opts & CHECK_SHA1SUM ? sf_sum : "",
                user ? user : "",
                opts & CHECK_GROUP ? get_group(statbuf.st_gid) : "",
                str_mtime,
                opts & CHECK_INODE ? str_inode : "",
                opts & CHECK_SHA256SUM ? sf256_sum : "",
                opts & CHECK_ATTRS ? w_get_file_attrs(file_name) : 0,
                wd_sum,
                syscheck.tag[dir_position] ? syscheck.tag[dir_position] : "",
                esc_linked_file ? esc_linked_file : "",
                silent,
                file_name,
                alertdump ? "\n" : "",
                alertdump ? alertdump : "");

            os_free(user);
#else
            snprintf(alert_msg, OS_MAXSTR, "%s:%s:%s:%s:%s:%s:%s:%s:%s:%s:%s:%u!%s:%s:%s:%c %s%s%s",
                str_size,
                str_perm,
                str_owner,
                str_group,
                opts & CHECK_MD5SUM ? mf_sum : "",
                opts & CHECK_SHA1SUM ? sf_sum : "",
                opts & CHECK_OWNER ? get_user(file_name, S_ISLNK(statbuf.st_mode) ? statbuf_lnk.st_uid : statbuf.st_uid, NULL) : "",
                opts & CHECK_GROUP ? get_group(S_ISLNK(statbuf.st_mode) ? statbuf_lnk.st_gid : statbuf.st_gid) : "",
                str_mtime,
                opts & CHECK_INODE ? str_inode : "",
                opts & CHECK_SHA256SUM ? sf256_sum : "",
                0,
                wd_sum,
                syscheck.tag[dir_position] ? syscheck.tag[dir_position] : "",
                esc_linked_file ? esc_linked_file : "",
                silent,
                file_name,
                alertdump ? "\n" : "",
                alertdump ? alertdump : "");
#endif
            if(max_depth <= syscheck.max_depth){
                send_syscheck_msg(alert_msg);
            }

            os_free(alert_msg);
            os_free(alertdump);
        } else {
#ifdef WIN_WHODATA
            // This scan is only to find new files
            // Modified files will be reported by the whodata flow
            if (evt && evt->scan_directory == 1) {
                goto end;
            }
#endif
            os_calloc(OS_MAXSTR + 1, sizeof(char), alert_msg);
            os_calloc(OS_MAXSTR + 1, sizeof(char), c_sum);

            buf = s_node->checksum;

            /* If it returns < 0, we have already alerted */
            if (c_read_file(file_name, linked_file, buf, c_sum, dir_position, evt) < 0) {
                goto end;
            }

            w_mutex_lock(&lastcheck_mutex);
            OSHash_Delete(syscheck.last_check, file_name);
            w_mutex_unlock(&lastcheck_mutex);

            if (strcmp(c_sum, buf + SK_DB_NATTR)) {
                // Extract the whodata sum here to not include it in the hash table
                if (extract_whodata_sum(evt, wd_sum, OS_SIZE_6144)) {
                    merror(FIM_ERROR_WHODATA_SUM_MAX, linked_file && *linked_file ? linked_file : file_name);
                }
                // Update database
                snprintf(alert_msg, OS_MAXSTR, "%.*s%.*s", SK_DB_NATTR, buf, (int)strcspn(c_sum, " "), c_sum);
                s_node->checksum = strdup(alert_msg);

                /* Send the new checksum to the analysis server */
                alert_msg[OS_MAXSTR] = '\0';
                char *fullalert = NULL;
                if (buf[SK_DB_REPORT_CHANG] == '+') {
                    fullalert = seechanges_addfile(file_name);
                    if (fullalert) {
                        snprintf(alert_msg, OS_MAXSTR, "%s!%s:%s:%s:%c %s\n%s",
                                c_sum, wd_sum, syscheck.tag[dir_position] ? syscheck.tag[dir_position] : "", esc_linked_file ? esc_linked_file : "", silent, file_name, fullalert);
                        os_free(fullalert);
                        fullalert = NULL;
                    } else {
                        snprintf(alert_msg, OS_MAXSTR, "%s!%s:%s:%s:%c %s",
                                c_sum, wd_sum, syscheck.tag[dir_position] ? syscheck.tag[dir_position] : "", esc_linked_file ? esc_linked_file : "", silent, file_name);
                    }
                } else {
                    snprintf(alert_msg, OS_MAXSTR, "%s!%s:%s:%s:%c %s",
                            c_sum, wd_sum, syscheck.tag[dir_position] ? syscheck.tag[dir_position] : "", esc_linked_file ? esc_linked_file : "", silent, file_name);
                }
                os_free(buf);
                send_syscheck_msg(alert_msg);
            }
            os_free(alert_msg);
            os_free(c_sum);
        }

        /* Sleep here too */
        if (__counter >= (syscheck.sleep_after)) {
            sleep(syscheck.tsleep);
            __counter = 0;
        }
        __counter++;
    } else {
        mdebug1(FIM_SCANNING_IRREGFILE, linked_file ? linked_file : file_name);
    }


end:
    os_free(esc_linked_file);
    os_free(wd_sum);
    os_free(alert_msg);
    os_free(c_sum);
#ifdef WIN32
    if (sid) {
        LocalFree(sid);
    }
    os_free(str_perm);
#endif
    return 0;
}

int read_dir(const char *dir_name, const char *link, int dir_position, whodata_evt *evt, int max_depth, __attribute__((unused))unsigned int is_link, char silent)
{
    char *f_name;
    short is_nfs;
    DIR *dp;
<<<<<<< HEAD
    struct dirent *entry = NULL;
    int opts;
=======
    struct dirent *entry;
>>>>>>> 51dfd1aa
    size_t dir_size;
    int pos;
    char linked_read_file[PATH_MAX + 1] = {'\0'};

    if (!dir_name) {
        merror(NULL_ERROR);
        return OS_INVALID;
    }

    if(max_depth < 0) {
        mdebug1(FIM_MAX_RECURSION_LEVEL, dir_name);
        return 0;
    }

#ifdef WIN32
    if (check_removed_file(dir_name)) {
        mdebug2(FIM_DISCARD_RECYCLEBIN, dir_name);
        return 0;
    }
#endif

    // 3.8 - We can't follow symlinks in Windows
#ifndef WIN32
    switch(read_links(dir_name, dir_position, max_depth, is_link)) {
    case 2:
        mdebug2(FIM_SYMBOLIC_LINK_DISCARDED
                dir_name);
        return 0;
    case 1:
        mdebug1(FIM_SYMBOLIC_LINK_ADD, dir_name);
        return 0;
    case 0:
        break;
    default:
        return -1;
    }
#endif

    os_calloc(PATH_MAX + 2, sizeof(char), f_name);

    /* Directory should be valid */
    if (dir_size = strlen(dir_name), dir_size > PATH_MAX) {
        free(f_name);
        return (-1);
    }

    /* Open the directory given */
    dp = opendir(dir_name);

    /* Should we check for NFS? */
    if (syscheck.skip_nfs && dp) {
        is_nfs = IsNFS(dir_name);
        if (is_nfs != 0) {
            // Error will be -1, and 1 means skipped
            free(f_name);
            closedir(dp);
            return (is_nfs);
        }
    }

    if (!dp) {
        if (errno == ENOTDIR || errno == ENOENT) {
            if (read_file(dir_name, link, dir_position, evt, max_depth, silent) == 0) {
                free(f_name);
                return (0);
            }
        }

#ifdef WIN32
        int di = 0;
        char *(defaultfilesn[]) = {
            "C:\\autoexec.bat",
            "C:\\config.sys",
            "C:\\WINDOWS/System32/eventcreate.exe",
            "C:\\WINDOWS/System32/eventtriggers.exe",
            "C:\\WINDOWS/System32/tlntsvr.exe",
            "C:\\WINDOWS/System32/Tasks",
            NULL
        };

        while (defaultfilesn[di] != NULL) {
            if (strcmp(defaultfilesn[di], dir_name) == 0) {
                break;
            }
            di++;
        }

#ifdef WIN_WHODATA
        if (defaultfilesn[di] == NULL && !(evt && evt->ignore_not_exist)) {
#else
        if (defaultfilesn[di] == NULL) {
#endif
            mdebug1(FIM_PATH_NOT_OPEN, dir_name, strerror(errno));
        } else {
            free(f_name);
            return 0;
        }
#else
        mdebug1(FIM_PATH_NOT_OPEN, dir_name, strerror(errno));

#endif /* WIN32 */
        free(f_name);
        return (-1);
    }

    if (pos = find_dir_pos(dir_name, 1, 1, 0), dir_position != pos) {
        free(f_name);
        closedir(dp);
        return 0;
    }

    int opts = syscheck.opts[pos];

    /* Check for real time flag */
    if (opts & CHECK_REALTIME || opts & CHECK_WHODATA) {
#ifdef INOTIFY_ENABLED
        realtime_adddir(dir_name, opts & CHECK_WHODATA);
#else
#ifndef WIN32
        mwarn(FIM_WARN_REALTIME_UNSUPPORTED, dir_name);
#endif
#endif
    }

    while ((entry = readdir(dp)) != NULL) {
        char *s_name;
        *linked_read_file = '\0';

        /* Ignore . and ..  */
        if ((strcmp(entry->d_name, ".") == 0) ||
                (strcmp(entry->d_name, "..") == 0)) {
            continue;
        }

        strncpy(f_name, dir_name, PATH_MAX);
        s_name =  f_name;
        s_name += dir_size;

        /* Check if the file name is already null terminated */
#ifdef WIN32
        if (*(s_name - 1) != '\\') {
            *s_name++ = '\\';
        }
#else
        if (*(s_name - 1) != '/') {
            *s_name++ = '/';
        }
#endif

        *s_name = '\0';
        strncpy(s_name, entry->d_name, PATH_MAX - dir_size - 2);

#ifdef WIN32
        str_lowercase(f_name);
#endif
        /* Check integrity of the file */

        if (syscheck.converted_links[dir_position]) {
            replace_linked_path(f_name, dir_position, linked_read_file);
        }

        read_file(f_name, *linked_read_file ? linked_read_file : NULL, dir_position, evt, max_depth, silent);
    }

    os_free(f_name);
    closedir(dp);
    return (0);
}

int run_dbcheck()
{
    unsigned int i = 0;
    char *alert_msg = NULL;
    OSHash *last_backup;
    int pos;

    os_calloc(OS_SIZE_6144, sizeof(char), alert_msg);

    mdebug2(FIM_MONITORING_FILES_COUNT, "before", OSHash_Get_Elem_ex(syscheck.fp));

    __counter = 0;
    while (syscheck.dir[i] != NULL) {
        char *clink;
#ifdef WIN_WHODATA
        if (syscheck.wdata.dirs_status[i].status & WD_CHECK_REALTIME) {
            // At this point the directories in whodata mode that have been deconfigured are added to realtime
            syscheck.wdata.dirs_status[i].status &= ~WD_CHECK_REALTIME;
            if (realtime_adddir(syscheck.dir[i], 0) != 1) {
                merror(FIM_ERROR_REALTIME_ADDDIR_FAILED, syscheck.dir[i]);
            } else {
                mdebug1(FIM_REALTIME_MONITORING, syscheck.dir[i]);
            }
        }
#endif
        clink = get_converted_link_path(i);
        read_dir(clink ? clink : syscheck.dir[i], clink ? syscheck.dir[i] : NULL, i, NULL, syscheck.recursion_level[i], 0, '-');
        free(clink);
        i++;
    }

    if (syscheck.dir[0]) {
        char linked_file[PATH_MAX + 1];
        // Check for deleted files
        w_mutex_lock(&lastcheck_mutex);
        last_backup = syscheck.last_check;

        // Prepare last_check for next scan
        syscheck.last_check = OSHash_Duplicate_ex(syscheck.fp);
        w_mutex_unlock(&lastcheck_mutex);

        // Send messages for deleted files
        OSHashNode *curr_node;
        unsigned int i;

        for (curr_node = OSHash_Begin(last_backup, &i); curr_node && curr_node->data; curr_node = OSHash_Next(last_backup, &i, curr_node)) {
            char *esc_linked_file = NULL;
            if (pos = find_dir_pos(curr_node->key, 1, 0, 0), pos >= 0) {
                *linked_file = '\0';
                if (syscheck.converted_links[pos]) {
                    replace_linked_path(curr_node->key, pos, linked_file);
                }

                if (*linked_file) {
                    esc_linked_file = escape_syscheck_field((char *) linked_file);
                }

                mdebug1(FIM_FILE_MSG_DELETE, curr_node->key);
                snprintf(alert_msg, OS_SIZE_6144 - 1, "-1!:::::::::::%s:%s: %s", syscheck.tag[pos] ? syscheck.tag[pos] : "", esc_linked_file ? esc_linked_file : "", curr_node->key);
                free(esc_linked_file);
                send_syscheck_msg(alert_msg);
            }

            fim_delete_hashes(curr_node->key);

            OSHash_Delete_ex(syscheck.last_check, curr_node->key);
        }

        last_backup->free_data_function = NULL;
        OSHash_Free(last_backup);

        // Check and delete backup local/diff
        remove_local_diff();
    }

    free(alert_msg);
    mdebug2(FIM_MONITORING_FILES_COUNT, "after", OSHash_Get_Elem_ex(syscheck.fp));

    return (0);
}

int create_db()
{
    int i = 0;
    char sym_link_thread = 0;

    w_mutex_init(&lastcheck_mutex, NULL);

    if (!syscheck.fp) {
        merror_exit(FIM_CRITICAL_ERROR_DB);
    }

    if (!OSHash_setSize_ex(syscheck.fp, 2048)) {
        merror(LIST_ERROR);
        return (0);
    }
    if (!OSHash_setSize(syscheck.local_hash, 2048)) {
        merror(LIST_ERROR);
        return (0);
    }
#ifndef WIN32
    if (!OSHash_setSize(syscheck.inode_hash, 2048)) {
        merror(LIST_ERROR);
        return (0);
    }
#endif

    if ((syscheck.dir == NULL) || (syscheck.dir[0] == NULL)) {
        merror(FIM_ERROR_NOTHING_TOCKECK);
        return (-1);
    }

    /* Read all available directories */
    __counter = 0;
    do {
        char *clink = get_converted_link_path(i);

        if (syscheck.converted_links[i]) {
            sym_link_thread = 1;
        }

        if (read_dir(clink ? clink : syscheck.dir[i], clink ? syscheck.dir[i] : NULL, i, NULL, syscheck.recursion_level[i], 0, '-') == 0) {
            mdebug2(FIM_FREQUENCY_DIRECTORY, syscheck.dir[i]);
        }
        free(clink);
#ifdef WIN32
        if (syscheck.opts[i] & CHECK_WHODATA) {
#ifdef WIN_WHODATA
            realtime_adddir(syscheck.dir[i], i + 1);
            if (!syscheck.wdata.whodata_setup) {
                syscheck.wdata.whodata_setup = 1;
            }
#endif
        } else if (syscheck.opts[i] & CHECK_REALTIME) {
            realtime_adddir(syscheck.dir[i], 0);
        }
#else
#ifndef INOTIFY_ENABLED
        // Realtime mode on Linux requires inotify
        if (syscheck.opts[i] & CHECK_REALTIME) {
            mwarn(FIM_WARN_REALTIME_UNSUPPORTED, syscheck.dir[i]);
        }
#endif
#endif
        i++;
    } while (syscheck.dir[i] != NULL);

    remove_local_diff();

    w_mutex_lock(&lastcheck_mutex);
    OSHash_Free(syscheck.last_check);
    /* Duplicate hash table to check for deleted files */
    syscheck.last_check = OSHash_Duplicate(syscheck.fp);
    w_mutex_unlock(&lastcheck_mutex);

    if (sym_link_thread) {
        symlink_checker_init();
    }

    return (0);
}

int extract_whodata_sum(whodata_evt *evt, char *wd_sum, int size) {
    int retval = 0;

#ifndef WIN_WHODATA
    if (!evt) {
#else
    if (!evt || evt->scan_directory) {
#endif
        if (snprintf(wd_sum, size, "::::::::::") >= size) {
            retval = 1;
        }
    } else {
        char *process_esc = NULL;
        char *name_esc = evt->user_name;
        char *esc_it = NULL;

        // Escape process
        esc_it = wstr_replace(evt->process_name, ":", "\\:");
        process_esc = wstr_replace(esc_it, " ", "\\ ");

#ifdef WIN32
        // Only Windows agents can have spaces in their names
        name_esc = wstr_replace(evt->user_name, " ", "\\ ");
#endif
        if (snprintf(wd_sum, size, "%s:%s:%s:%s:%s:%s:%s:%s:%s:%i:%lli",
                (evt->user_id)?evt->user_id:"",
                (name_esc)?name_esc:"",
                (evt->group_id)?evt->group_id:"",
                (evt->group_name)?evt->group_name:"",
                (process_esc)?process_esc:"",
                (evt->audit_uid)?evt->audit_uid:"",
                (evt->audit_name)?evt->audit_name:"",
                (evt->effective_uid)?evt->effective_uid:"",
                (evt->effective_name)?evt->effective_name:"",
                evt->ppid,
                (long long unsigned int) evt->process_id
            ) >= size) {
            retval = 1;
            snprintf(wd_sum, size, "::::::::::");
        }

#ifdef WIN32
        free(name_esc);
#endif
        free(process_esc);
        free(esc_it);
    }
    return retval;
}

int fim_check_ignore (const char *file_name) {
    /* Check if the file should be ignored */
    if (syscheck.ignore) {
        int i = 0;
        while (syscheck.ignore[i] != NULL) {
            if (strncasecmp(syscheck.ignore[i], file_name, strlen(syscheck.ignore[i])) == 0) {
                mdebug2(FIM_IGNORE_ENTRY, "file", file_name, syscheck.ignore[i]);
                return (1);
            }
            i++;
        }
    }

    /* Check in the regex entry */
    if (syscheck.ignore_regex) {
        int i = 0;
        while (syscheck.ignore_regex[i] != NULL) {
            if (OSMatch_Execute(file_name, strlen(file_name), syscheck.ignore_regex[i])) {
                mdebug2(FIM_IGNORE_SREGEX, "file", file_name, syscheck.ignore_regex[i]->raw);
                return (1);
            }
            i++;
        }
    }

    return (0);
}

int fim_check_restrict (const char *file_name, OSMatch *restriction) {
    /* Restrict file types */
    if (restriction) {
        if (!OSMatch_Execute(file_name, strlen(file_name), restriction)) {
            return (1);
        }
    }

    return (0);
}

#ifndef WIN32
// Only Linux follow symlinks
int read_links(const char *dir_name, int dir_position, int max_depth, unsigned int is_link) {
    char *dir_name_full;
    char *real_path;
    int opts;

    os_calloc(PATH_MAX + 2, sizeof(char), real_path);
    os_calloc(PATH_MAX + 2, sizeof(char), dir_name_full);

    if (is_link) {
        if (realpath(dir_name, real_path) == NULL) {
            mdebug1(FIM_CHECK_LINK_REALPATH, dir_name);
            free(real_path);
            free(dir_name_full);
            return -1;
        }
        strcat(real_path, "/");
        opts = syscheck.opts[dir_position];

        unsigned int i = 0;
        while (syscheck.dir[i] != NULL) {
            strncpy(dir_name_full, syscheck.dir[i], PATH_MAX);
            strcat(dir_name_full, "/");
                if (strstr(real_path, dir_name_full) != NULL) {
                    free(real_path);
                    free(dir_name_full);
                    return 2;
            }
            i++;
        }
        real_path[strlen(real_path) - 1] = '\0';
        if(syscheck.filerestrict[dir_position]) {
            dump_syscheck_entry(&syscheck,
                                real_path,
                                opts,
                                0,
                                syscheck.filerestrict[dir_position]->raw,
                                max_depth, syscheck.tag[dir_position],
                                -1);
        } else {
            dump_syscheck_entry(&syscheck,
                                real_path,
                                opts,
                                0,
                                NULL,
                                max_depth, syscheck.tag[dir_position],
                                -1);
        }
        /* Check for real time flag */
        if (opts & CHECK_REALTIME || opts & CHECK_WHODATA) {
#ifdef INOTIFY_ENABLED
            realtime_adddir(real_path, opts & CHECK_WHODATA);
#else
            mwarn(FIM_WARN_REALTIME_UNSUPPORTED, dir_name);
#endif
        }

        free(real_path);
        free(dir_name_full);
        return 1;
    }

    free(real_path);
    free(dir_name_full);
    return 0;
}

#endif

int fim_delete_hashes(const char * const file_name) {
    syscheck_node *data;

    if (data = OSHash_Delete_ex(syscheck.fp, file_name), data) {
#ifndef WIN32
        char *inode_str;

        if(inode_str = get_attr_from_checksum(data->checksum, SK_INODE), !inode_str || *inode_str == '\0') {
            unsigned int inode_it;
            OSHashNode *s_inode;

            //Looking for inode if check_inode = no
            for (s_inode = OSHash_Begin(syscheck.inode_hash, &inode_it); s_inode && s_inode->data; s_inode = OSHash_Next(syscheck.inode_hash, &inode_it, s_inode)) {
                if(!strcmp(s_inode->data, file_name)){
                    inode_str = s_inode->key;
                    break;
                }
            }
        }

        char * inode_path;

        if(inode_str) {
            if (inode_path = OSHash_Get_ex(syscheck.inode_hash, inode_str), inode_path) {
                if(!strcmp(inode_path, file_name)) {
                    char *w_inode;
                    if (w_inode = OSHash_Delete_ex(syscheck.inode_hash, inode_str), w_inode) {
                        os_free(w_inode);
                    }
                }
            }
        }
#endif
        os_free(data->checksum);
        os_free(data);
    }

    return 0;
}

void replace_linked_path(const char *file_name, int dir_position, char *linked_file) {
    char *dir_path;
    char *real_path;
    size_t dir_size;
    size_t real_size;

    w_rwlock_rdlock((pthread_rwlock_t *)&syscheck.fp->mutex);

    dir_size = strlen(syscheck.dir[dir_position]) + 1;
    real_size = strlen(syscheck.converted_links[dir_position]) + 1;

    os_calloc(dir_size + 2, sizeof(char), dir_path);
    os_calloc(real_size + 2, sizeof(char), real_path);

    snprintf(dir_path, dir_size + 1, "%s/", syscheck.dir[dir_position]);
    snprintf(real_path, real_size + 1, "%s/", syscheck.converted_links[dir_position]);

    w_rwlock_unlock((pthread_rwlock_t *)&syscheck.fp->mutex);

    if (!strncmp(real_path, file_name, real_size)) {
        snprintf(linked_file, PATH_MAX, "%s%s", dir_path, file_name + real_size);
        mdebug2(FIM_WHODATA_REPLACELINK, file_name, linked_file);
    }

    free(dir_path);
    free(real_path);
}

char *get_converted_link_path(int position) {
    char *linked_dir = NULL;

    if (syscheck.converted_links[position]) {
        w_rwlock_rdlock((pthread_rwlock_t *)&syscheck.fp->mutex);
        os_strdup(syscheck.converted_links[position], linked_dir);
        w_rwlock_unlock((pthread_rwlock_t *)&syscheck.fp->mutex);
    }
    return linked_dir;
}<|MERGE_RESOLUTION|>--- conflicted
+++ resolved
@@ -645,12 +645,10 @@
     char *f_name;
     short is_nfs;
     DIR *dp;
-<<<<<<< HEAD
+
     struct dirent *entry = NULL;
     int opts;
-=======
-    struct dirent *entry;
->>>>>>> 51dfd1aa
+
     size_t dir_size;
     int pos;
     char linked_read_file[PATH_MAX + 1] = {'\0'};
