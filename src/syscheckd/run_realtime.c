/* Copyright (C) 2009 Trend Micro Inc.
 * All right reserved.
 *
 * This program is a free software; you can redistribute it
 * and/or modify it under the terms of the GNU General Public
 * License (version 2) as published by the FSF - Free Software
 * Foundation
 */

#include <stdio.h>
#include <string.h>
#include <stdlib.h>
#include <sys/types.h>
#include <unistd.h>
#include <limits.h>
#include <errno.h>
#include "string_op.h"


#define AUDIT_CONF_FILE "/etc/audisp/plugins.d/af_wazuh.conf"
#define AUDIT_SOCKET DEFAULTDIR "/queue/ossec/audit"

#ifdef WIN32
#define _WIN32_WINNT 0x600  // Windows Vista or later (must be included in the dll)
#include <winsock2.h>
#include <windows.h>
#include <aclapi.h>
#include <winevt.h>
#define sleep(x) Sleep(x * 1000)
#else
#include "/usr/include/proc/readproc.h"
#include <linux/audit.h>
#include <sys/socket.h>
#include <sys/un.h>
#include "shared.h"
#endif

#ifdef INOTIFY_ENABLED
#include <sys/inotify.h>
#define OS_SIZE_6144    6144
#define OS_MAXSTR       OS_SIZE_6144    /* Size for logs, sockets, etc */
#else
#include "shared.h"
#endif

#include "fs_op.h"
#include "hash_op.h"
#include "debug_op.h"
#include "syscheck.h"
#include "error_messages/error_messages.h"
#include "error_messages/debug_messages.h"

/* Prototypes */
int realtime_checksumfile(const char *file_name, whodata_evt *evt) __attribute__((nonnull(1)));
#ifdef WIN32
int set_winsacl(const char *dir);
int set_privilege(HANDLE hdle, LPCTSTR privilege, int enable);
int whodata_audit_start();
unsigned long WINAPI whodata_callback(EVT_SUBSCRIBE_NOTIFY_ACTION action, void *_void, EVT_HANDLE event);
#endif

/* Checksum of the realtime file being monitored */
int realtime_checksumfile(const char *file_name, whodata_evt *evt)
{
    char *buf;

    buf = (char *) OSHash_Get(syscheck.fp, file_name);
    if (buf != NULL) {
        char c_sum[256 + 2];
        size_t c_sum_size;

        c_sum[0] = '\0';
        c_sum[255] = '\0';

        /* If it returns < 0, we have already alerted */
        if (c_read_file(file_name, buf, c_sum) < 0) {
            // Update database
            snprintf(c_sum, sizeof(c_sum), "%.*s -1", SK_DB_NATTR, buf);
            free(buf);

            if (!OSHash_Update(syscheck.fp, file_name, strdup(c_sum))) {
                merror("Unable to update file to db: %s", file_name);
            }

            return (0);
        }

        c_sum_size = strlen(buf + SK_DB_NATTR);
        if (strncmp(c_sum, buf + SK_DB_NATTR, c_sum_size)) {
            char alert_msg[OS_MAXSTR + 1];
            char wd_sum[OS_SIZE_6144 + 1];

            // Extract the whodata sum here to not include it in the hash table
            if (extract_whodata_sum(evt, wd_sum, OS_SIZE_6144)) {
                merror("The whodata sum for '%s' file could not be included in the alert as it is too large.", file_name);
                *wd_sum = '\0';
            }

            // Update database
            snprintf(alert_msg, sizeof(alert_msg), "%.*s%.*s", SK_DB_NATTR, buf, (int)strcspn(c_sum, " "), c_sum);
            if (!OSHash_Update(syscheck.fp, file_name, strdup(alert_msg))) {
                merror("Unable to update file to db: %s", file_name);
            }

            alert_msg[OS_MAXSTR] = '\0';
            char *fullalert = NULL;

            if (buf[6] == 's' || buf[6] == 'n') {
                fullalert = seechanges_addfile(file_name);
                if (fullalert) {
                    snprintf(alert_msg, OS_MAXSTR, "%s!%s %s\n%s", c_sum, wd_sum, file_name, fullalert);
                    free(fullalert);
                    fullalert = NULL;
                } else {
                    snprintf(alert_msg, 912, "%s!%s %s", c_sum, wd_sum, file_name);
                }
            } else {
                snprintf(alert_msg, 912, "%s!%s %s", c_sum, wd_sum, file_name);
            }
            send_syscheck_msg(alert_msg);

            free(buf);

            return (1);
        } else {
            mdebug2("Discarding '%s': checksum already reported.", file_name);
        }

        return (0);
    } else {
        /* New file */
        char bar = '/';
        char *c;
        int i;
        buf = strdup(file_name);

#ifdef WIN32
        if (evt) {
            bar = '\\';
        }
#endif

        /* Find container directory */

        while (c = strrchr(buf, bar), c && c != buf) {
            *c = '\0';

            for (i = 0; syscheck.dir[i]; i++) {

                if (evt && !(syscheck.opts[i] & CHECK_WHODATA)) {
                    continue;
                }
                if (strcmp(syscheck.dir[i], buf) == 0) {
                    mdebug1("Scanning new file '%s' with options for directory '%s'.", file_name, buf);
                    read_dir(file_name, syscheck.opts[i], syscheck.filerestrict[i], evt);
                    break;
                }
            }

            if (syscheck.dir[i]) {
                break;
            }
        }

        free(buf);
    }

    return (0);
}

#ifdef INOTIFY_ENABLED
#include <sys/inotify.h>

#define REALTIME_MONITOR_FLAGS  IN_MODIFY|IN_ATTRIB|IN_MOVED_FROM|IN_MOVED_TO|IN_CREATE|IN_DELETE|IN_DELETE_SELF
#define REALTIME_EVENT_SIZE     (sizeof (struct inotify_event))
#define REALTIME_EVENT_BUFFER   (2048 * (REALTIME_EVENT_SIZE + 16))

/* Start real time monitoring using inotify */
int realtime_start()
{
    minfo("Initializing real time file monitoring engine.");

    syscheck.realtime = (rtfim *) calloc(1, sizeof(rtfim));
    if (syscheck.realtime == NULL) {
        merror_exit(MEM_ERROR, errno, strerror(errno));
    }
    syscheck.realtime->dirtb = OSHash_Create();
    syscheck.realtime->fd = -1;

#ifdef INOTIFY_ENABLED
    syscheck.realtime->fd = inotify_init();
    if (syscheck.realtime->fd < 0) {
        merror("Unable to initialize inotify.");
        return (-1);
    }
#endif

    return (1);
}

/* Add a directory to real time checking */
int realtime_adddir(const char *dir, __attribute__((unused)) int whodata)
{
    if (!syscheck.realtime) {
        realtime_start();
    }

<<<<<<< HEAD
    if (whodata && (check_auditd_enabled() > 0) && check_auditd_config()) {
        mdebug1("Directory added for real time monitoring with Audit: '%s'.", dir);

        // configure audit rules

=======
    /* Check if it is ready to use */
    if (syscheck.realtime->fd < 0) {
        return (-1);
>>>>>>> fe655be6
    } else {
        /* Check if it is ready to use */
        if (syscheck.realtime->fd < 0) {
            return (-1);
        } else {
            int wd = 0;

            if(syscheck.skip_nfs) {
                short is_nfs = IsNFS(dir);
                if( is_nfs == 1 ) {
                    merror("%s NFS Directories do not support iNotify.", dir);
                	return(-1);
                }
                else {
                    mdebug2("syscheck.skip_nfs=%d, %s::is_nfs=%d", syscheck.skip_nfs, dir, is_nfs);
                }
            }

            wd = inotify_add_watch(syscheck.realtime->fd,
                                   dir,
                                   REALTIME_MONITOR_FLAGS);
            if (wd < 0) {
                merror("Unable to add directory to real time monitoring: '%s'. %d %d", dir, wd, errno);
            } else {
                char wdchar[32 + 1];
                wdchar[32] = '\0';
                snprintf(wdchar, 32, "%d", wd);

                /* Entry not present */
                if (!OSHash_Get(syscheck.realtime->dirtb, wdchar)) {
                    char *ndir;

                    ndir = strdup(dir);
                    if (ndir == NULL) {
                        merror_exit("Out of memory. Exiting.");
                    }

                    OSHash_Add(syscheck.realtime->dirtb, wdchar, ndir);
                    mdebug1("Directory added for real time monitoring: '%s'.", ndir);
                }
            }
        }
    }

    return (1);
}

/* Process events in the real time queue */
int realtime_process()
{
    ssize_t len;
    size_t i = 0;
    char buf[REALTIME_EVENT_BUFFER + 1];
    struct inotify_event *event;

    buf[REALTIME_EVENT_BUFFER] = '\0';

    len = read(syscheck.realtime->fd, buf, REALTIME_EVENT_BUFFER);
    if (len < 0) {
        merror("Unable to read from real time buffer.");
    } else if (len > 0) {
        while (i < (size_t) len) {
            event = (struct inotify_event *) (void *) &buf[i];

            if (event->len) {
                char wdchar[32 + 1];
                char final_name[MAX_LINE + 1];

                wdchar[32] = '\0';
                final_name[MAX_LINE] = '\0';

                snprintf(wdchar, 32, "%d", event->wd);

                snprintf(final_name, MAX_LINE, "%s/%s",
                         (char *)OSHash_Get(syscheck.realtime->dirtb, wdchar),
                         event->name);

                /* Need a sleep here to avoid triggering on vim
                * (and finding the file removed)
                */

                struct timeval timeout = {0, syscheck.rt_delay * 1000};
                select(0, NULL, NULL, NULL, &timeout);

                realtime_checksumfile(final_name, NULL);
            }

            i += REALTIME_EVENT_SIZE + event->len;
        }
    }

    return (0);
}

int run_whodata_scan(void) {
    return 0;
}


// Check if auditd is installed and running
int check_auditd_enabled(void) {

    PROCTAB *proc = openproc(PROC_FILLSTAT | PROC_FILLSTATUS | PROC_FILLCOM );
    proc_t *proc_info;
    int auditd_pid = -1;

    while (proc_info = readproc(proc, NULL), proc_info != NULL) {
        if(strcmp(proc_info->cmd,"auditd") == 0) {
            auditd_pid = proc_info->tid;
            break;
        }
    }

    freeproc(proc_info);

    return auditd_pid;
}


// Check audit socket configuration
int check_auditd_config(void) {

    if (IsFile(AUDIT_CONF_FILE) == 0){
        minfo("Audit socket already configured: %s", AUDIT_CONF_FILE);
    } else {
        minfo("Generating audit socket configuration file: %s", AUDIT_CONF_FILE);

        FILE *fp;
        fp = fopen(AUDIT_CONF_FILE, "w");
        if (!fp) return 0;

        fprintf(fp, "active = yes\n");
        fprintf(fp, "direction = out\n");
        fprintf(fp, "path = builtin_af_unix\n");
        fprintf(fp, "type = builtin\n");
        fprintf(fp, "args = 0640 %s\n", AUDIT_SOCKET);
        fprintf(fp, "format = binary\n");
        fclose(fp);
    }

    return 1;
}

// Init audit socket
int init_auditd_socket(void) {

    int sfd;
    struct sockaddr_un addr;

    if ((sfd = socket(AF_UNIX, SOCK_STREAM, 0)) < 0) {
        return -1;
    }

    memset(&addr, 0, sizeof(struct sockaddr_un));
    addr.sun_family = AF_UNIX;
    strncpy(addr.sun_path, AUDIT_SOCKET, sizeof(addr.sun_path)-1);
    /* Connect to the UNIX socket */
    if (connect(sfd, (struct sockaddr *) &addr, sizeof(struct sockaddr_un)) < 0) {
        merror("Cannot connect to socket %s\n", AUDIT_SOCKET);
        close(sfd);
        return -1;
    }

    return sfd;
}


void read_audit_event(int audit_sock) {

    regex_t regexCompiled_uid;
    regex_t regexCompiled_pid;
    regex_t regexCompiled_pname;
    regex_t regexCompiled_path;
    regmatch_t match[2];
    int match_size;
    char *uid;
    char *pid;
    char *pname;
    char *path;
    whodata_evt *w_evt;
    os_calloc(1, sizeof(whodata_evt), w_evt);
    char *buffer;

    buffer = malloc(4096 * sizeof(char));

    static const char *pattern_uid = " uid=([0-9]*) ";
    if (regcomp(&regexCompiled_uid, pattern_uid, REG_EXTENDED)) {
        merror("Cannot compile uid regular expression.");
    }
    static const char *pattern_pid = " pid=([0-9]*) ";
    if (regcomp(&regexCompiled_pid, pattern_pid, REG_EXTENDED)) {
        merror("Cannot compile pid regular expression.");
    }
    static const char *pattern_pname = " exe=\"([^ ]*)\" ";
    if (regcomp(&regexCompiled_pname, pattern_pname, REG_EXTENDED)) {
        merror("Cannot compile pname regular expression.");
    }
    static const char *pattern_path = " name=\"([^ ]*)\" ";
    if (regcomp(&regexCompiled_path, pattern_path, REG_EXTENDED)) {
        merror("Cannot compile path regular expression.");
    }

    int byteRead = recv(audit_sock, buffer, 4096, 0);

    if (byteRead > 0) {

        os_calloc(1, sizeof(whodata_evt), w_evt);

        buffer[byteRead] = '\0';
        char *ret;
        if (ret = strstr(buffer,"key=\"wazuh_fim\""), ret) {

            if(regexec(&regexCompiled_uid, buffer, 2, match, 0) == 0) {
                match_size = match[1].rm_eo - match[1].rm_so;
                uid = malloc(match_size + 1);
                snprintf (uid, match_size +1, "%.*s", match_size, buffer + match[1].rm_so);
                w_evt->user_name = get_user(NULL,atoi(uid));
                free(uid);
            }

            if(regexec(&regexCompiled_pid, buffer, 2, match, 0) == 0) {
                match_size = match[1].rm_eo - match[1].rm_so;
                pid = malloc(match_size + 1);
                snprintf (pid, match_size +1, "%.*s", match_size, buffer + match[1].rm_so);
                w_evt->process_id = atoi(pid);
                free(pid);
            }

            if(regexec(&regexCompiled_path, buffer, 2, match, 0) == 0) {
                match_size = match[1].rm_eo - match[1].rm_so;
                path = malloc(match_size + 1);
                snprintf (path, match_size +1, "%.*s", match_size, buffer + match[1].rm_so);
                w_evt->path = path;
            }

            if(regexec(&regexCompiled_pname, buffer, 2, match, 0) == 0) {
                match_size = match[1].rm_eo - match[1].rm_so;
                pname = malloc(match_size + 1);
                snprintf (pname, match_size +1, "%.*s", match_size, buffer + match[1].rm_so);
                w_evt->process_name = pname;
            }
        }
    }

    free(buffer);

    regfree(&regexCompiled_uid);
    regfree(&regexCompiled_pid);
    regfree(&regexCompiled_path);
    regfree(&regexCompiled_pname);

}


#elif defined(WIN32)
typedef struct _win32rtfim {
    HANDLE h;
    OVERLAPPED overlap;

    char *dir;
    TCHAR buffer[12288];
} win32rtfim;

int realtime_win32read(win32rtfim *rtlocald);

void CALLBACK RTCallBack(DWORD dwerror, DWORD dwBytes, LPOVERLAPPED overlap)
{
    int lcount;
    size_t offset = 0;
    char *ptfile;
    char wdchar[260 + 1];
    char final_path[MAX_LINE + 1];
    win32rtfim *rtlocald;
    PFILE_NOTIFY_INFORMATION pinfo;
    TCHAR finalfile[MAX_PATH];

    if (dwBytes == 0) {
        merror("real time call back called, but 0 bytes.");
        return;
    }

    if (dwerror != ERROR_SUCCESS) {
        merror("real time call back called, but error is set.");
        return;
    }

    /* Get hash to parse the data */
    wdchar[260] = '\0';
    snprintf(wdchar, 260, "%s", (char*)overlap->Pointer);
    rtlocald = OSHash_Get(syscheck.realtime->dirtb, wdchar);
    if (rtlocald == NULL) {
        merror("real time call back called, but hash is empty.");
        return;
    }

    do {
        pinfo = (PFILE_NOTIFY_INFORMATION) &rtlocald->buffer[offset];
        offset += pinfo->NextEntryOffset;

        lcount = WideCharToMultiByte(CP_ACP, 0, pinfo->FileName,
                                     pinfo->FileNameLength / sizeof(WCHAR),
                                     finalfile, MAX_PATH - 1, NULL, NULL);
        finalfile[lcount] = TEXT('\0');

        /* Change forward slashes to backslashes on finalfile */
        ptfile = strchr(finalfile, '\\');
        while (ptfile) {
            *ptfile = '/';
            ptfile++;

            ptfile = strchr(ptfile, '\\');
        }

        final_path[MAX_LINE] = '\0';
        snprintf(final_path, MAX_LINE, "%s/%s", rtlocald->dir, finalfile);

        /* Check the change */
        realtime_checksumfile(final_path, NULL);
    } while (pinfo->NextEntryOffset != 0);

    realtime_win32read(rtlocald);

    return;
}

int realtime_start()
{
    minfo("Initializing real time file monitoring engine.");

    os_calloc(1, sizeof(rtfim), syscheck.realtime);
    syscheck.realtime->dirtb = (void *)OSHash_Create();
    syscheck.realtime->fd = -1;
    syscheck.realtime->evt = CreateEvent(NULL, TRUE, FALSE, NULL);

    return (0);
}

int realtime_win32read(win32rtfim *rtlocald)
{
    int rc;

    rc = ReadDirectoryChangesW(rtlocald->h,
                               rtlocald->buffer,
                               sizeof(rtlocald->buffer) / sizeof(TCHAR),
                               TRUE,
                               FILE_NOTIFY_CHANGE_FILE_NAME | FILE_NOTIFY_CHANGE_DIR_NAME | FILE_NOTIFY_CHANGE_SIZE | FILE_NOTIFY_CHANGE_LAST_WRITE,
                               0,
                               &rtlocald->overlap,
                               RTCallBack);
    if (rc == 0) {
        merror("Unable to set directory for monitoring: %s", rtlocald->dir);
        sleep(2);
    }

    return (0);
}

int realtime_adddir(const char *dir, int whodata)
{
    char wdchar[260 + 1];
    win32rtfim *rtlocald;

    if (whodata) {
        if (!syscheck.wdata && whodata_audit_start()) {
            return -1;
        }

        if (set_winsacl(dir)) {
            merror("Unable to add directory to whodata monitoring: '%s'.", dir);
            return 0;
        }
        return 1;
    }

    if (!syscheck.realtime) {
        realtime_start();
    }

    /* Maximum limit for realtime on Windows */
    if (syscheck.realtime->fd > syscheck.max_fd_win_rt) {
        merror("Unable to add directory to real time monitoring: '%s' - Maximum size permitted.", dir);
        return (0);
    }

    /* Set key for hash */
    wdchar[260] = '\0';
    snprintf(wdchar, 260, "%s", dir);
    if(OSHash_Get(syscheck.realtime->dirtb, wdchar)) {
        mdebug2("Entry '%s' already exists in the RT hash.", wdchar);
    }
    else {
        os_calloc(1, sizeof(win32rtfim), rtlocald);

        rtlocald->h = CreateFile(dir,
                                FILE_LIST_DIRECTORY,
                                FILE_SHARE_DELETE | FILE_SHARE_READ | FILE_SHARE_WRITE,
                                NULL,
                                OPEN_EXISTING,
                                FILE_FLAG_BACKUP_SEMANTICS | FILE_FLAG_OVERLAPPED,
                                NULL);


        if (rtlocald->h == INVALID_HANDLE_VALUE || rtlocald->h == NULL) {
            free(rtlocald);
            rtlocald = NULL;
            merror("Unable to add directory to real time monitoring: '%s'.", dir);
            return (0);
        }
        syscheck.realtime->fd++;

        /* Add final elements to the hash */
        os_strdup(dir, rtlocald->dir);
        os_strdup(dir, rtlocald->overlap.Pointer);
        OSHash_Add(syscheck.realtime->dirtb, wdchar, rtlocald);

        /* Add directory to be monitored */
        realtime_win32read(rtlocald);
    }

    return (1);
}

int set_winsacl(const char *dir) {
    static LPCTSTR priv = "SeSecurityPrivilege";
	DWORD result = 0;
	PACL old_sacl = NULL, new_sacl = NULL;
	PSECURITY_DESCRIPTOR security_descriptor = NULL;
	EXPLICIT_ACCESS entry_access;
	HANDLE hdle;

    // Code for expand the obj dir

	if (!OpenProcessToken(GetCurrentProcess(), TOKEN_ADJUST_PRIVILEGES, &hdle)) {
		merror("OpenProcessToken() failed. Error '%lu'.", GetLastError());
		return 1;
	}

	if (set_privilege(hdle, priv, TRUE)) {
		merror("The privilege could not be activated. Error: '%ld'.", GetLastError());
		return 1;
	}

	if (result = GetNamedSecurityInfo(dir, SE_FILE_OBJECT, SACL_SECURITY_INFORMATION, NULL, NULL, NULL, &old_sacl, &security_descriptor), result != ERROR_SUCCESS) {
		merror("GetNamedSecurityInfo() failed. Error '%ld'", result);
        goto error;
	}

	// Configure the new ACE
	SecureZeroMemory(&entry_access, sizeof(EXPLICIT_ACCESS));
	entry_access.grfAccessPermissions = GENERIC_WRITE;
	entry_access.grfAccessMode = SET_AUDIT_SUCCESS;
	entry_access.grfInheritance = SUB_CONTAINERS_AND_OBJECTS_INHERIT;
	entry_access.Trustee.TrusteeForm = TRUSTEE_IS_NAME;
	entry_access.Trustee.ptstrName = "Everyone";

	// Create a new ACL with the ACE
	if (result = SetEntriesInAcl(1, &entry_access, old_sacl, &new_sacl), result != ERROR_SUCCESS) {
		merror("SetEntriesInAcl() failed. Error: '%lu'", result);
        goto error;
	}

	// Set the SACL
	if (result = SetNamedSecurityInfo((char *) dir, SE_FILE_OBJECT, SACL_SECURITY_INFORMATION, NULL, NULL, NULL, new_sacl), result != ERROR_SUCCESS) {
		merror("SetNamedSecurityInfo() failed. Error: '%lu'", result);
		goto error;
	}

	// Disable the privilege
	if (set_privilege(hdle, priv, 0)) {
		merror("Failed to disable the privilege. Error '%lu'.", GetLastError());
		return 1;
	}

	CloseHandle(hdle);
	return 0;
error:
    if (security_descriptor) {
        LocalFree((HLOCAL)security_descriptor);
    }

    if (new_sacl) {
        LocalFree((HLOCAL)new_sacl);
    }
    return 1;
}

int set_privilege(HANDLE hdle, LPCTSTR privilege, int enable) {
	TOKEN_PRIVILEGES tp;
	LUID pr_uid;

	// Get the privilege UID
	if (!LookupPrivilegeValue(NULL, privilege, &pr_uid)) {
		merror("Could not find the '%s' privilege. Error: %lu", privilege, GetLastError());
		return 1;
	}

	tp.PrivilegeCount = 1;
	tp.Privileges[0].Luid = pr_uid;

	if (enable) {
		tp.Privileges[0].Attributes = SE_PRIVILEGE_ENABLED;
	} else {
		tp.Privileges[0].Attributes = 0;
	}

    // Set the privilege to the process
	if (!AdjustTokenPrivileges(hdle, 0, &tp, sizeof(TOKEN_PRIVILEGES), (PTOKEN_PRIVILEGES)NULL, (PDWORD)NULL)) {
		merror("AdjustTokenPrivileges() failed. Error: '%lu'", GetLastError());
		return 1;
	}

    if (enable) {
        mdebug2("The '%s' privilege has been added.", privilege);
    } else {
        mdebug2("The '%s' privilege has been removed.", privilege);
    }

	return 0;
}

int run_whodata_scan() {
    if (!EvtSubscribe(NULL, NULL, L"Security", L"Event[(System/EventID = 4656 or System/EventID = 4663 or System/EventID = 4658)]", NULL, NULL, (EVT_SUBSCRIBE_CALLBACK)whodata_callback, EvtSubscribeToFutureEvents)) {
        merror("Event Channel subscription could not be made. Whodata scan is disabled.");
        return 1;
    }
    return 0;
}

unsigned long WINAPI whodata_callback(EVT_SUBSCRIBE_NOTIFY_ACTION action, void *_void, EVT_HANDLE event) {
    unsigned int retval;
    int result;
    unsigned long p_count = 0;
    unsigned long used_size;
    EVT_HANDLE context;
    PEVT_VARIANT buffer = NULL;
    whodata_evt *w_evt;
    short event_id;
    char *user_name;
    char *type;
    char *path;
    char *process_name;
    unsigned __int64 process_id;
    unsigned __int64 handle_id;
    unsigned int mask;
    static const wchar_t* event_fields[] = {
        L"Event/System/EventID",
        L"Event/EventData/Data[@Name='SubjectUserName']",
        L"Event/EventData/Data[@Name='ObjectType']",
        L"Event/EventData/Data[@Name='ObjectName']",
        L"Event/EventData/Data[@Name='ProcessName']",
        L"Event/EventData/Data[@Name='ProcessId']",
        L"Event/EventData/Data[@Name='HandleId']",
        L"Event/EventData/Data[@Name='AccessMask']"
    };
    static unsigned int fields_number = sizeof(event_fields) / sizeof(LPWSTR);
    UNREFERENCED_PARAMETER(_void);

    if (action == EvtSubscribeActionDeliver) {
        char hash_id[21];

        // Select the interesting fields
        if (context = EvtCreateRenderContext(fields_number, event_fields, EvtRenderContextValues), !context) {
            wprintf(L"\nError creating the context. Error %lu.", GetLastError());
            return 1;
        }

        // Extract the necessary memory size
        EvtRender(context, event, EvtRenderEventValues, 0, NULL, &used_size, &p_count);
        // We may be taking more memory than we need to
		buffer = (PEVT_VARIANT)malloc(used_size);

        if (!EvtRender(context, event, EvtRenderEventValues, used_size, buffer, &used_size, &p_count)) {
			merror("Error rendering the event. Error %lu.", GetLastError());
            retval = 1;
            goto clean;
		}

        if (fields_number != p_count) {
			merror("Invalid number of rendered parameters.");
            retval = 1;
            goto clean;
        }

        // Check types
        if ((buffer[0].Type != EvtVarTypeUInt16 && buffer[0].Type != EvtVarTypeNull)   ||
            (buffer[1].Type != EvtVarTypeString && buffer[1].Type != EvtVarTypeNull)   ||
            (buffer[2].Type != EvtVarTypeString && buffer[2].Type != EvtVarTypeNull)   ||
            (buffer[3].Type != EvtVarTypeString && buffer[3].Type != EvtVarTypeNull)   ||
            (buffer[4].Type != EvtVarTypeString && buffer[4].Type != EvtVarTypeNull)   ||
            (buffer[5].Type != EvtVarTypeHexInt64 && buffer[5].Type != EvtVarTypeNull) ||
            (buffer[6].Type != EvtVarTypeHexInt64 && buffer[6].Type != EvtVarTypeNull) ||
            (buffer[7].Type != EvtVarTypeHexInt32 && buffer[7].Type != EvtVarTypeNull)) {
            merror("Invalid parameter type after rendering the event.");
            retval = 1;
            goto clean;
        }

        event_id = buffer[0].Int16Val;
        user_name = convert_windows_string(buffer[1].XmlVal);
        type = convert_windows_string(buffer[2].XmlVal);
        path = convert_windows_string(buffer[3].XmlVal);
        process_name = convert_windows_string(buffer[4].XmlVal);
        process_id = buffer[5].UInt64Val;
        handle_id = buffer[6].UInt64Val;
        mask = buffer[7].UInt32Val;

        snprintf(hash_id, 21, "%llu", handle_id);

        switch(event_id) {
            // Open fd
            case 4656:
                if (!strcmp(type, "File")) {
                    os_calloc(1, sizeof(whodata_evt), w_evt);
                    w_evt->user_name = user_name;
                    w_evt->type = type;
                    w_evt->path = path;
                    w_evt->process_name = process_name;
                    w_evt->process_id = process_id;
                    w_evt->handle_id = handle_id;
                    w_evt->mask = 0;

                    user_name = NULL;
                    type = NULL;
                    path = NULL;
                    process_name = NULL;

                    if (result = OSHash_Add(syscheck->wd_table, hash_id, w_evt), result != 2) {
                        if (!result) {
                            merror("The event could not be added to the whodata hash table.");
                        } else if (result == 1) {
                            merror("The event could not be added to the whodata hash table because is duplicated.");
                        }
                        retval = 1;
                        goto clean;
                    }
                }
            break;
            // Write fd
            case 4663:
                // Check if the mask is relevant
                if (mask) {
                    if (w_evt = OSHash_Get(syscheck->wd_table, hash_id), w_evt) {
                        w_evt->mask |= mask;
                    } else {
                        // The file was opened before Wazuh started Syscheck.
                    }
                }
            break;
            // Close fd
            case 4658:
                if (w_evt = OSHash_Delete(syscheck->wd_table, hash_id), w_evt) {
                    if (w_evt->mask) {
                        unsigned int mask = w_evt->mask;
                        // Valid for a file
                        char wr = (mask & FILE_WRITE_DATA)? 1 : 0;
                        char ap = (mask & FILE_APPEND_DATA)? 1 : 0;

                        if (wr || ap) {
                            realtime_checksumfile(w_evt->path, w_evt);
                        }
                    }
                    free(w_evt->user_name);
                    free(w_evt->type);
                    free(w_evt->path);
                    free(w_evt->process_name);
                    free(w_evt);
                } else {
                    // The file was opened before Wazuh started Syscheck.
                }
            break;
            default:
                merror("Invalid EventID. The whodata cannot be extracted.");
                retval = 1;
                goto clean;
        }
    }
    retval = 0;
clean:
    free(user_name);
    free(type);
    free(path);
    free(process_name);
    if (buffer) {
        free(buffer);
    }
    return retval;
}

int whodata_audit_start() {
    os_calloc(1, sizeof(whodata), syscheck.wdata);
    if (syscheck->wd_table = OSHash_Create(), !syscheck->wd_table) {
        return 1;
    }
    return 0;
}

#else /* !WIN32 */

int run_whodata_scan() {
    return 0;
}

int realtime_start()
{
    merror("Unable to initialize real time file monitoring.");

    return (0);
}

int realtime_adddir(__attribute__((unused)) const char *dir, int whodata)
{
    return (0);
}

int realtime_process()
{
    return (0);
}

#endif /* WIN32 */<|MERGE_RESOLUTION|>--- conflicted
+++ resolved
@@ -205,17 +205,11 @@
         realtime_start();
     }
 
-<<<<<<< HEAD
-    if (whodata && (check_auditd_enabled() > 0) && check_auditd_config()) {
+    if (whodata) {
         mdebug1("Directory added for real time monitoring with Audit: '%s'.", dir);
 
         // configure audit rules
 
-=======
-    /* Check if it is ready to use */
-    if (syscheck.realtime->fd < 0) {
-        return (-1);
->>>>>>> fe655be6
     } else {
         /* Check if it is ready to use */
         if (syscheck.realtime->fd < 0) {
