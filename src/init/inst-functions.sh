#!/bin/sh

# Wazuh Installer Functions
# Copyright (C) 2016 Wazuh Inc.
# November 18, 2016.
#
# This program is a free software; you can redistribute it
# and/or modify it under the terms of the GNU General Public
# License (version 2) as published by the FSF - Free Software
# Foundation.

# File dependencies:
# ./src/init/shared.sh
# ./src/init/template-select.sh

## Templates
. ./src/init/template-select.sh

HEADER_TEMPLATE="./etc/templates/config/generic/header-comments.template"
GLOBAL_TEMPLATE="./etc/templates/config/generic/global.template"
GLOBAL_AR_TEMPLATE="./etc/templates/config/generic/global-ar.template"
SYSCOLLECTOR_TEMPLATE="./etc/templates/config/generic/wodle-syscollector.template"
RULES_TEMPLATE="./etc/templates/config/generic/rules.template"
AR_COMMANDS_TEMPLATE="./etc/templates/config/generic/ar-commands.template"
AR_DEFINITIONS_TEMPLATE="./etc/templates/config/generic/ar-definitions.template"
ALERTS_TEMPLATE="./etc/templates/config/generic/alerts.template"
LOGGING_TEMPLATE="./etc/templates/config/generic/logging.template"
REMOTE_SEC_TEMPLATE="./etc/templates/config/generic/remote-secure.template"
REMOTE_SYS_TEMPLATE="./etc/templates/config/generic/remote-syslog.template"

LOCALFILES_TEMPLATE="./etc/templates/config/generic/localfile-logs/*.template"

AUTH_TEMPLATE="./etc/templates/config/generic/auth.template"
CLUSTER_TEMPLATE="./etc/templates/config/generic/cluster.template"

CISCAT_TEMPLATE="./etc/templates/config/generic/wodle-ciscat.template"

##########
# WriteSyscheck()
##########
WriteSyscheck()
{
    # Adding to the config file
    if [ "X$SYSCHECK" = "Xyes" ]; then
      SYSCHECK_TEMPLATE=$(GetTemplate "syscheck.$1.template" ${DIST_NAME} ${DIST_VER} ${DIST_SUBVER})
      if [ "$SYSCHECK_TEMPLATE" = "ERROR_NOT_FOUND" ]; then
        SYSCHECK_TEMPLATE=$(GetTemplate "syscheck.template" ${DIST_NAME} ${DIST_VER} ${DIST_SUBVER})
      fi
      cat ${SYSCHECK_TEMPLATE} >> $NEWCONFIG
      echo "" >> $NEWCONFIG
    else
      if [ "$1" = "manager" ]; then
        echo "  <syscheck>" >> $NEWCONFIG
        echo "    <disabled>yes</disabled>" >> $NEWCONFIG
        echo "" >> $NEWCONFIG
        echo "    <scan_on_start>yes</scan_on_start>" >> $NEWCONFIG
        echo "" >> $NEWCONFIG
        echo "    <!-- Generate alert when new file detected -->" >> $NEWCONFIG
        echo "    <alert_new_files>yes</alert_new_files>" >> $NEWCONFIG
        echo "" >> $NEWCONFIG
        echo "  </syscheck>" >> $NEWCONFIG
        echo "" >> $NEWCONFIG
      else
        echo "  <syscheck>" >> $NEWCONFIG
        echo "    <disabled>yes</disabled>" >> $NEWCONFIG
        echo "  </syscheck>" >> $NEWCONFIG
        echo "" >> $NEWCONFIG
      fi
    fi
}


##########
# WriteRootcheck()
##########
WriteRootcheck()
{
    # Adding to the config file
    if [ "X$ROOTCHECK" = "Xyes" ]; then
      ROOTCHECK_TEMPLATE=$(GetTemplate "rootcheck.$1.template" ${DIST_NAME} ${DIST_VER} ${DIST_SUBVER})
      if [ "$ROOTCHECK_TEMPLATE" = "ERROR_NOT_FOUND" ]; then
        ROOTCHECK_TEMPLATE=$(GetTemplate "rootcheck.template" ${DIST_NAME} ${DIST_VER} ${DIST_SUBVER})
      fi
      sed -e "s|\${INSTALLDIR}|$INSTALLDIR|g" "${ROOTCHECK_TEMPLATE}" >> $NEWCONFIG
      echo "" >> $NEWCONFIG
    else
      echo "  <rootcheck>" >> $NEWCONFIG
      echo "    <disabled>yes</disabled>" >> $NEWCONFIG
      echo "  </rootcheck>" >> $NEWCONFIG
      echo "" >> $NEWCONFIG
    fi
}

##########
# WriteOpenSCAP()
##########
WriteOpenSCAP()
{
    # Adding to the config file
    if [ "X$OPENSCAP" = "Xyes" ]; then
      OPENSCAP_TEMPLATE=$(GetTemplate "wodle-openscap.$1.template" ${DIST_NAME} ${DIST_VER} ${DIST_SUBVER})
      if [ "$OPENSCAP_TEMPLATE" = "ERROR_NOT_FOUND" ]; then
        OPENSCAP_TEMPLATE=$(GetTemplate "wodle-openscap.template" ${DIST_NAME} ${DIST_VER} ${DIST_SUBVER})
      fi
      cat ${OPENSCAP_TEMPLATE} >> $NEWCONFIG
      echo "" >> $NEWCONFIG
    fi
}

##########
# InstallOpenSCAPFiles()
##########
InstallOpenSCAPFiles()
{
    cd ..
    OPENSCAP_FILES_PATH=$(GetTemplate "openscap.files" ${DIST_NAME} ${DIST_VER} ${DIST_SUBVER})
    cd ./src
    if [ "$OPENSCAP_FILES_PATH" = "ERROR_NOT_FOUND" ]; then
        echo "SCAP security policies not available for this OS version."
    else
        echo "Installing SCAP security policies..."
        OPENSCAP_FILES=$(cat .$OPENSCAP_FILES_PATH)
        for file in $OPENSCAP_FILES; do
            if [ -f "../wodles/oscap/content/$file" ]; then
                ${INSTALL} -v -m 0640 -o root -g ${OSSEC_GROUP} ../wodles/oscap/content/$file ${PREFIX}/wodles/oscap/content
            else
                echo "ERROR: SCAP security policy not found: ./wodles/oscap/content/$file"
            fi
        done
    fi
}

##########
# GenerateAuthCert()
##########
GenerateAuthCert()
{
    # Generation auto-signed certificate if not exists
    if [ ! -f "${INSTALLDIR}/etc/sslmanager.key" ] && [ ! -f "${INSTALLDIR}/etc/sslmanager.cert" ]; then
        if [ ! "X${USER_GENERATE_AUTHD_CERT}" = "Xn" ]; then
            if type openssl >/dev/null 2>&1; then
                echo "Generating self-signed certificate for ossec-authd..."
                openssl req -x509 -batch -nodes -days 365 -newkey rsa:2048 -subj "/C=US/ST=California/CN=Wazuh/" -keyout ${INSTALLDIR}/etc/sslmanager.key -out ${INSTALLDIR}/etc/sslmanager.cert
                chmod 640 ${INSTALLDIR}/etc/sslmanager.key
                chmod 640 ${INSTALLDIR}/etc/sslmanager.cert
            else
                echo "ERROR: OpenSSL not found. Cannot generate certificate for ossec-authd."
            fi
        fi
    fi
}

##########
# WriteLogs()
##########
WriteLogs()
{
  LOCALFILES_TMP=`cat ${LOCALFILES_TEMPLATE}`
  for i in ${LOCALFILES_TMP}; do
      field1=$(echo $i | cut -d\: -f1)
      field2=$(echo $i | cut -d\: -f2)
      field3=$(echo $i | cut -d\: -f3)
      if [ "X$field1" = "Xskip_check_exist" ]; then
          SKIP_CHECK_FILE="yes"
          LOG_FORMAT="$field2"
          FILE="$field3"
      else
          SKIP_CHECK_FILE="no"
          LOG_FORMAT="$field1"
          FILE="$field2"
      fi

      # Check installation directory
      if [ $(echo $FILE | grep "INSTALL_DIR") ]; then
        FILE=$(echo $FILE | sed -e "s|INSTALL_DIR|${INSTALLDIR}|g")
      fi

      # If log file present or skip file
      if [ -f "$FILE" ] || [ "X$SKIP_CHECK_FILE" = "Xyes" ]; then
        if [ "$1" = "echo" ]; then
          echo "    -- $FILE"
        elif [ "$1" = "add" ]; then
          echo "  <localfile>" >> $NEWCONFIG
          if [ "$FILE" = "snort" ]; then
            head -n 1 $FILE|grep "\[**\] "|grep -v "Classification:" > /dev/null
            if [ $? = 0 ]; then
              echo "    <log_format>snort-full</log_format>" >> $NEWCONFIG
            else
              echo "    <log_format>snort-fast</log_format>" >> $NEWCONFIG
            fi
          else
            echo "    <log_format>$LOG_FORMAT</log_format>" >> $NEWCONFIG
          fi
          echo "    <location>$FILE</location>" >>$NEWCONFIG
          echo "  </localfile>" >> $NEWCONFIG
          echo "" >> $NEWCONFIG
        fi
      fi
  done
}

##########
# SetHeaders() 1-agent|manager|local
##########
SetHeaders()
{
    HEADERS_TMP="/tmp/wazuh-headers.tmp"
    if [ "$DIST_VER" = "0" ]; then
        sed -e "s/TYPE/$1/g; s/DISTRIBUTION/${DIST_NAME}/g; s/VERSION//g" "$HEADER_TEMPLATE" > $HEADERS_TMP
    else
      if [ "$DIST_SUBVER" = "0" ]; then
        sed -e "s/TYPE/$1/g; s/DISTRIBUTION/${DIST_NAME}/g; s/VERSION/${DIST_VER}/g" "$HEADER_TEMPLATE" > $HEADERS_TMP
      else
        sed -e "s/TYPE/$1/g; s/DISTRIBUTION/${DIST_NAME}/g; s/VERSION/${DIST_VER}.${DIST_SUBVER}/g" "$HEADER_TEMPLATE" > $HEADERS_TMP
      fi
    fi
    cat $HEADERS_TMP
    rm -f $HEADERS_TMP
}

##########
# Generate the ossec-init.conf
##########
GenerateInitConf()
{
    NEWINIT="./ossec-init.conf.temp"
    echo "DIRECTORY=\"${INSTALLDIR}\"" > ${NEWINIT}
    echo "NAME=\"${NAME}\"" >> ${NEWINIT}
    echo "VERSION=\"${VERSION}\"" >> ${NEWINIT}
    echo "REVISION=\"${REVISION}\"" >> ${NEWINIT}
    echo "DATE=\"`date`\"" >> ${NEWINIT}
    echo "TYPE=\"${INSTYPE}\"" >> ${NEWINIT}
    cat "$NEWINIT"
    rm "$NEWINIT"
}

##########
# WriteAgent() $1="no_locafiles" or empty
##########
WriteAgent()
{
    NO_LOCALFILES=$1

    HEADERS=$(SetHeaders "Agent")
    echo "$HEADERS" > $NEWCONFIG
    echo "" >> $NEWCONFIG

    echo "<ossec_config>" >> $NEWCONFIG
    echo "  <client>" >> $NEWCONFIG
    echo "    <server>" >> $NEWCONFIG
    if [ "X${HNAME}" = "X" ]; then
      echo "      <address>$SERVER_IP</address>" >> $NEWCONFIG
    else
      echo "      <address>$HNAME</address>" >> $NEWCONFIG
    fi
    echo "      <port>1514</port>" >> $NEWCONFIG
    echo "      <protocol>udp</protocol>" >> $NEWCONFIG
    echo "    </server>" >> $NEWCONFIG
    if [ "X${USER_AGENT_CONFIG_PROFILE}" != "X" ]; then
         PROFILE=${USER_AGENT_CONFIG_PROFILE}
         echo "    <config-profile>$PROFILE</config-profile>" >> $NEWCONFIG
    else
      if [ "$DIST_VER" = "0" ]; then
        echo "    <config-profile>$DIST_NAME</config-profile>" >> $NEWCONFIG
      else
        if [ "$DIST_SUBVER" = "0" ]; then
          echo "    <config-profile>$DIST_NAME, $DIST_NAME$DIST_VER</config-profile>" >> $NEWCONFIG
        else
          echo "    <config-profile>$DIST_NAME, $DIST_NAME$DIST_VER, $DIST_NAME$DIST_VER.$DIST_SUBVER</config-profile>" >> $NEWCONFIG
        fi
      fi
    fi
    echo "    <notify_time>60</notify_time>" >> $NEWCONFIG
    echo "    <time-reconnect>300</time-reconnect>" >> $NEWCONFIG
    echo "    <auto_restart>yes</auto_restart>" >> $NEWCONFIG
    echo "  </client>" >> $NEWCONFIG
    echo "" >> $NEWCONFIG

    echo "  <client_buffer>" >> $NEWCONFIG
    echo "    <!-- Agent buffer options -->" >> $NEWCONFIG
    echo "    <disabled>no</disabled>" >> $NEWCONFIG
    echo "    <queue_size>5000</queue_size>" >> $NEWCONFIG
    echo "    <events_per_second>500</events_per_second>" >> $NEWCONFIG
    echo "  </client_buffer>" >> $NEWCONFIG
    echo "" >> $NEWCONFIG

    # Rootcheck
    WriteRootcheck "agent"

    # OpenSCAP
    WriteOpenSCAP "agent"

<<<<<<< HEAD
    # Syscollector

    cat ${SYSCOLLECTOR_TEMPLATE} >> $NEWCONFIG
=======

    # CIS-CAT configuration
    cat ${CISCAT_TEMPLATE} >> $NEWCONFIG
>>>>>>> b15ad010
    echo "" >> $NEWCONFIG

    # Syscheck
    WriteSyscheck "agent"

    # Write the log files
    if [ "X${NO_LOCALFILES}" = "X" ]; then
      echo "  <!-- Log analysis -->" >> $NEWCONFIG
      WriteLogs "add"
    else
      echo "  <!-- Log analysis -->" >> $NEWCONFIG
    fi

    # Localfile commands
    LOCALFILE_COMMANDS_TEMPLATE=$(GetTemplate "localfile-commands.agent.template" ${DIST_NAME} ${DIST_VER} ${DIST_SUBVER})
    if [ "$LOCALFILE_COMMANDS_TEMPLATE" = "ERROR_NOT_FOUND" ]; then
      LOCALFILE_COMMANDS_TEMPLATE=$(GetTemplate "localfile-commands.template" ${DIST_NAME} ${DIST_VER} ${DIST_SUBVER})
    fi
    cat ${LOCALFILE_COMMANDS_TEMPLATE} >> $NEWCONFIG
    echo "" >> $NEWCONFIG

    echo "  <!-- Active response -->" >> $NEWCONFIG

    echo "  <active-response>" >> $NEWCONFIG
    if [ "X$ACTIVERESPONSE" = "Xyes" ]; then
        echo "    <disabled>no</disabled>" >> $NEWCONFIG
    else
        echo "    <disabled>yes</disabled>" >> $NEWCONFIG
    fi
    echo "    <ca_store>${INSTALLDIR}/etc/wpk_root.pem</ca_store>" >> $NEWCONFIG

    if [ -n "$CA_STORE" ]
    then
        echo "    <ca_store>${CA_STORE}</ca_store>" >> $NEWCONFIG
    fi

    echo "  </active-response>" >> $NEWCONFIG
    echo "" >> $NEWCONFIG

    # Logging format
    cat ${LOGGING_TEMPLATE} >> $NEWCONFIG
    echo "" >> $NEWCONFIG

    echo "</ossec_config>" >> $NEWCONFIG
}


##########
# WriteManager() $1="no_locafiles" or empty
##########
WriteManager()
{
    NO_LOCALFILES=$1

    HEADERS=$(SetHeaders "Manager")
    echo "$HEADERS" > $NEWCONFIG
    echo "" >> $NEWCONFIG

    echo "<ossec_config>" >> $NEWCONFIG

    if [ "$EMAILNOTIFY" = "yes"   ]; then
        sed -e "s|<email_notification>no</email_notification>|<email_notification>yes</email_notification>|g; \
        s|<smtp_server>smtp.example.wazuh.com</smtp_server>|<smtp_server>${SMTP}</smtp_server>|g; \
        s|<email_from>ossecm@example.wazuh.com</email_from>|<email_from>ossecm@${HOST}</email_from>|g; \
        s|<email_to>recipient@example.wazuh.com</email_to>|<email_to>${EMAIL}</email_to>|g;" "${GLOBAL_TEMPLATE}" >> $NEWCONFIG
    else
        cat ${GLOBAL_TEMPLATE} >> $NEWCONFIG
    fi
    echo "" >> $NEWCONFIG

    # Alerts level
    cat ${ALERTS_TEMPLATE} >> $NEWCONFIG
    echo "" >> $NEWCONFIG

    # Logging format
    cat ${LOGGING_TEMPLATE} >> $NEWCONFIG
    echo "" >> $NEWCONFIG

    # Remote connection secure
    if [ "X$RLOG" = "Xyes" ]; then
      cat ${REMOTE_SYS_TEMPLATE} >> $NEWCONFIG
      echo "" >> $NEWCONFIG
    fi

    # Remote connection syslog
    if [ "X$SLOG" = "Xyes" ]; then
      cat ${REMOTE_SEC_TEMPLATE} >> $NEWCONFIG
      echo "" >> $NEWCONFIG
    fi

    # Write rootcheck
    WriteRootcheck "manager"

    # Write OpenSCAP
    WriteOpenSCAP "manager"

<<<<<<< HEAD
    # Syscollector

    cat ${SYSCOLLECTOR_TEMPLATE} >> $NEWCONFIG
=======
    # CIS-CAT configuration
    cat ${CISCAT_TEMPLATE} >> $NEWCONFIG
>>>>>>> b15ad010
    echo "" >> $NEWCONFIG

    # Write syscheck
    WriteSyscheck "manager"

    # Active response
    if [ "$SET_WHITE_LIST"="true" ]; then
       sed -e "/  <\/global>/d" "${GLOBAL_AR_TEMPLATE}" >> $NEWCONFIG
      # Nameservers in /etc/resolv.conf
      for ip in ${NAMESERVERS} ${NAMESERVERS2};
        do
          if [ ! "X${ip}" = "X" ]; then
              echo "    <white_list>${ip}</white_list>" >>$NEWCONFIG
          fi
      done
      # Read string
      for ip in ${IPS};
        do
          if [ ! "X${ip}" = "X" ]; then
            echo $ip | grep -E "^[0-9./]{5,20}$" > /dev/null 2>&1
            if [ $? = 0 ]; then
              echo "    <white_list>${ip}</white_list>" >>$NEWCONFIG
            fi
          fi
        done
        echo "  </global>" >> $NEWCONFIG
        echo "" >> $NEWCONFIG
    else
      cat ${GLOBAL_AR_TEMPLATE} >> $NEWCONFIG
      echo "" >> $NEWCONFIG
    fi

    cat ${AR_COMMANDS_TEMPLATE} >> $NEWCONFIG
    echo "" >> $NEWCONFIG
    cat ${AR_DEFINITIONS_TEMPLATE} >> $NEWCONFIG
    echo "" >> $NEWCONFIG

    # Write the log files
    if [ "X${NO_LOCALFILES}" = "X" ]; then
      echo "  <!-- Log analysis -->" >> $NEWCONFIG
      WriteLogs "add"
    else
      echo "  <!-- Log analysis -->" >> $NEWCONFIG
    fi

    # Localfile commands
    LOCALFILE_COMMANDS_TEMPLATE=$(GetTemplate "localfile-commands.manager.template" ${DIST_NAME} ${DIST_VER} ${DIST_SUBVER})
    if [ "$LOCALFILE_COMMANDS_TEMPLATE" = "ERROR_NOT_FOUND" ]; then
      LOCALFILE_COMMANDS_TEMPLATE=$(GetTemplate "localfile-commands.template" ${DIST_NAME} ${DIST_VER} ${DIST_SUBVER})
    fi
    cat ${LOCALFILE_COMMANDS_TEMPLATE} >> $NEWCONFIG
    echo "" >> $NEWCONFIG

    # Writting rules configuration
    cat ${RULES_TEMPLATE} >> $NEWCONFIG
    echo "" >> $NEWCONFIG

    # Writting auth configuration
    sed -e "s|\${INSTALLDIR}|$INSTALLDIR|g" "${AUTH_TEMPLATE}" >> $NEWCONFIG
    echo "" >> $NEWCONFIG

    # Writting cluster configuration
    cat ${CLUSTER_TEMPLATE} >> $NEWCONFIG
    echo "" >> $NEWCONFIG

    echo "</ossec_config>" >> $NEWCONFIG
}

##########
# WriteLocal() $1="no_locafiles" or empty
##########
WriteLocal()
{
    NO_LOCALFILES=$1

    HEADERS=$(SetHeaders "Local")
    echo "$HEADERS" > $NEWCONFIG
    echo "" >> $NEWCONFIG

    echo "<ossec_config>" >> $NEWCONFIG

    if [ "$EMAILNOTIFY" = "yes"   ]; then
        sed -e "s|<email_notification>no</email_notification>|<email_notification>yes</email_notification>|g; \
        s|<smtp_server>smtp.example.wazuh.com</smtp_server>|<smtp_server>${SMTP}</smtp_server>|g; \
        s|<email_from>ossecm@example.wazuh.com</email_from>|<email_from>ossecm@${HOST}</email_from>|g; \
        s|<email_to>recipient@example.wazuh.com</email_to>|<email_to>${EMAIL}</email_to>|g;" "${GLOBAL_TEMPLATE}" >> $NEWCONFIG
    else
        cat ${GLOBAL_TEMPLATE} >> $NEWCONFIG
    fi
    echo "" >> $NEWCONFIG

    # Alerts level
    cat ${ALERTS_TEMPLATE} >> $NEWCONFIG
    echo "" >> $NEWCONFIG

    # Logging format
    cat ${LOGGING_TEMPLATE} >> $NEWCONFIG
    echo "" >> $NEWCONFIG

    # Write rootcheck
    WriteRootcheck "manager"

    # Write OpenSCAP
    WriteOpenSCAP "manager"

    # Write syscheck
    WriteSyscheck "manager"

    # Active response
    if [ "$SET_WHITE_LIST"="true" ]; then
       sed -e "/  <\/global>/d" "${GLOBAL_AR_TEMPLATE}" >> $NEWCONFIG
      # Nameservers in /etc/resolv.conf
      for ip in ${NAMESERVERS} ${NAMESERVERS2};
        do
          if [ ! "X${ip}" = "X" ]; then
              echo "    <white_list>${ip}</white_list>" >>$NEWCONFIG
          fi
      done
      # Read string
      for ip in ${IPS};
        do
          if [ ! "X${ip}" = "X" ]; then
            echo $ip | grep -E "^[0-9./]{5,20}$" > /dev/null 2>&1
            if [ $? = 0 ]; then
              echo "    <white_list>${ip}</white_list>" >>$NEWCONFIG
            fi
          fi
        done
        echo "  </global>" >> $NEWCONFIG
        echo "" >> $NEWCONFIG
    else
      cat ${GLOBAL_AR_TEMPLATE} >> $NEWCONFIG
      echo "" >> $NEWCONFIG
    fi

    cat ${AR_COMMANDS_TEMPLATE} >> $NEWCONFIG
    echo "" >> $NEWCONFIG
    cat ${AR_DEFINITIONS_TEMPLATE} >> $NEWCONFIG
    echo "" >> $NEWCONFIG

    # Write the log files
    if [ "X${NO_LOCALFILES}" = "X" ]; then
      echo "  <!-- Log analysis -->" >> $NEWCONFIG
      WriteLogs "add"
    else
      echo "  <!-- Log analysis -->" >> $NEWCONFIG
    fi

    # Localfile commands
    LOCALFILE_COMMANDS_TEMPLATE=$(GetTemplate "localfile-commands.manager.template" ${DIST_NAME} ${DIST_VER} ${DIST_SUBVER})
    if [ "$LOCALFILE_COMMANDS_TEMPLATE" = "ERROR_NOT_FOUND" ]; then
      LOCALFILE_COMMANDS_TEMPLATE=$(GetTemplate "localfile-commands.template" ${DIST_NAME} ${DIST_VER} ${DIST_SUBVER})
    fi
    cat ${LOCALFILE_COMMANDS_TEMPLATE} >> $NEWCONFIG
    echo "" >> $NEWCONFIG

    # Writting rules configuration
    cat ${RULES_TEMPLATE} >> $NEWCONFIG
    echo "" >> $NEWCONFIG

    echo "</ossec_config>" >> $NEWCONFIG
}

InstallCommon(){

    PREFIX='/var/ossec'
    OSSEC_GROUP='ossec'
    OSSEC_USER='ossec'
    OSSEC_USER_MAIL='ossecm'
    OSSEC_USER_REM='ossecr'
    EXTERNAL_LUA='external/lua-5.2.3/'
    INSTALL="install"

    if [ ${INSTYPE} = 'server' ]; then
        OSSEC_CONTROL_SRC='./init/ossec-server.sh'
        OSSEC_CONF_SRC='../etc/ossec-server.conf'
    elif [ ${INSTYPE} = 'agent' ]; then
        OSSEC_CONTROL_SRC='./init/ossec-client.sh'
        OSSEC_CONF_SRC='../etc/ossec-agent.conf'
    elif [ ${INSTYPE} = 'local' ]; then
        OSSEC_CONTROL_SRC='./init/ossec-local.sh'
        OSSEC_CONF_SRC='../etc/ossec-local.conf'
    fi

    if [ ! ${PREFIX} = ${INSTALLDIR} ]; then
        PREFIX=${INSTALLDIR}
    fi

    if [ ${DIST_NAME} = "sunos" ]; then
        INSTALL="ginstall"
    elif [ ${DIST_NAME} = "HP-UX" ]; then
        INSTALL="/usr/local/coreutils/bin/install"
   elif [ ${DIST_NAME} = "AIX" ]; then
	INSTALL="/opt/freeware/bin/install"
    fi

    ./init/adduser.sh ${OSSEC_USER} ${OSSEC_USER_MAIL} ${OSSEC_USER_REM} ${OSSEC_GROUP} ${PREFIX} ${INSTYPE}

	${INSTALL} -d -m 0750 -o root -g ${OSSEC_GROUP} ${PREFIX}/
	${INSTALL} -d -m 0770 -o ${OSSEC_USER} -g ${OSSEC_GROUP} ${PREFIX}/logs
	${INSTALL} -d -m 0750 -o ${OSSEC_USER} -g ${OSSEC_GROUP} ${PREFIX}/logs/ossec
	${INSTALL} -m 0660 -o ${OSSEC_USER} -g ${OSSEC_GROUP} /dev/null ${PREFIX}/logs/ossec.log
	${INSTALL} -m 0660 -o ${OSSEC_USER} -g ${OSSEC_GROUP} /dev/null ${PREFIX}/logs/ossec.json
	${INSTALL} -m 0660 -o ${OSSEC_USER} -g ${OSSEC_GROUP} /dev/null ${PREFIX}/logs/active-responses.log

    if [ ${INSTYPE} = 'agent' ]; then
        ${INSTALL} -d -m 0750 -o root -g 0 ${PREFIX}/bin
    else
        ${INSTALL} -d -m 0750 -o root -g ${OSSEC_GROUP} ${PREFIX}/bin
    fi

	${INSTALL} -d -m 0750 -o root -g 0 ${PREFIX}/lua
	${INSTALL} -d -m 0750 -o root -g 0 ${PREFIX}/lua/native
	${INSTALL} -d -m 0750 -o root -g 0 ${PREFIX}/lua/compiled
	${INSTALL} -m 0750 -o root -g 0 ossec-logcollector ${PREFIX}/bin
	${INSTALL} -m 0750 -o root -g 0 ossec-syscheckd ${PREFIX}/bin
	${INSTALL} -m 0750 -o root -g 0 ossec-execd ${PREFIX}/bin
	${INSTALL} -m 0750 -o root -g 0 manage_agents ${PREFIX}/bin
	${INSTALL} -m 0750 -o root -g 0 ${EXTERNAL_LUA}src/ossec-lua ${PREFIX}/bin/
	${INSTALL} -m 0750 -o root -g 0 ${EXTERNAL_LUA}src/ossec-luac ${PREFIX}/bin/
	${INSTALL} -m 0750 -o root -g 0 ../contrib/util.sh ${PREFIX}/bin/
	${INSTALL} -m 0750 -o root -g 0 ${OSSEC_CONTROL_SRC} ${PREFIX}/bin/ossec-control
	${INSTALL} -m 0750 -o root -g 0 wazuh-modulesd ${PREFIX}/bin/

	${INSTALL} -d -m 0750 -o root -g ${OSSEC_GROUP} ${PREFIX}/queue
	${INSTALL} -d -m 0770 -o ${OSSEC_USER} -g ${OSSEC_GROUP} ${PREFIX}/queue/alerts
	${INSTALL} -d -m 0770 -o ${OSSEC_USER} -g ${OSSEC_GROUP} ${PREFIX}/queue/ossec
	${INSTALL} -d -m 0750 -o ${OSSEC_USER} -g ${OSSEC_GROUP} ${PREFIX}/queue/syscheck
	${INSTALL} -d -m 0750 -o ${OSSEC_USER} -g ${OSSEC_GROUP} ${PREFIX}/queue/diff
	${INSTALL} -d -m 0750 -o ${OSSEC_USER} -g ${OSSEC_GROUP} ${PREFIX}/queue/agents

	${INSTALL} -d -m 0750 -o root -g ${OSSEC_GROUP} ${PREFIX}/wodles
	${INSTALL} -d -m 0770 -o root -g ${OSSEC_GROUP} ${PREFIX}/var/wodles
	${INSTALL} -d -m 0750 -o root -g ${OSSEC_GROUP} ${PREFIX}/wodles/oscap
	${INSTALL} -d -m 0750 -o root -g ${OSSEC_GROUP} ${PREFIX}/wodles/oscap/content

	${INSTALL} -m 0750 -o root -g ${OSSEC_GROUP} ../wodles/oscap/oscap.py ${PREFIX}/wodles/oscap
	${INSTALL} -m 0750 -o root -g ${OSSEC_GROUP} ../wodles/oscap/template_*.xsl ${PREFIX}/wodles/oscap

	${INSTALL} -d -m 0750 -o ${OSSEC_USER} -g ${OSSEC_GROUP} ${PREFIX}/logs/vuls
	${INSTALL} -d -m 0750 -o root -g ${OSSEC_GROUP} ${PREFIX}/wodles/vuls
	${INSTALL} -d -m 0750 -o root -g ${OSSEC_GROUP} ${PREFIX}/wodles/vuls/go
	${INSTALL} -m 0750 -o root -g ${OSSEC_GROUP} ../wodles/vuls/vuls.py ${PREFIX}/wodles/vuls
	${INSTALL} -m 0750 -o root -g ${OSSEC_GROUP} ../wodles/vuls/deploy_vuls.sh ${PREFIX}/wodles/vuls
	${INSTALL} -d -m 0750 -o root -g ${OSSEC_GROUP} ${PREFIX}/wodles/ciscat
	${INSTALL} -m 0750 -o root -g ${OSSEC_GROUP} ../wodles/ciscat/template_*.xsl ${PREFIX}/wodles/ciscat

	InstallOpenSCAPFiles

	${INSTALL} -d -m 0770 -o ${OSSEC_USER} -g ${OSSEC_GROUP} ${PREFIX}/etc

    if [ -f /etc/localtime ]
    then
	       ${INSTALL} -m 0640 -o root -g ${OSSEC_GROUP} /etc/localtime ${PREFIX}/etc
    fi

	${INSTALL} -d -m 1750 -o root -g ${OSSEC_GROUP} ${PREFIX}/tmp

    if [ -f /etc/TIMEZONE ]; then
	       ${INSTALL} -m 0640 -o root -g ${OSSEC_GROUP} /etc/TIMEZONE ${PREFIX}/etc/
    fi
    # Solaris Needs some extra files
    if [ ${DIST_NAME} = "SunOS" ]; then
	    ${INSTALL} -d -m 0750 -o root -g ${OSSEC_GROUP} ${PREFIX}/usr/share/lib/zoneinfo/
        cp -rf /usr/share/lib/zoneinfo/* ${PREFIX}/usr/share/lib/zoneinfo/
        chown root:${OSSEC_GROUP} ${PREFIX}/usr/share/lib/zoneinfo/*
        find ${PREFIX}/usr/share/lib/zoneinfo/ -type d -exec chmod 0750 {} +
        find ${PREFIX}/usr/share/lib/zoneinfo/ -type f -exec chmod 0640 {} +
    fi

    ${INSTALL} -m 0640 -o root -g ${OSSEC_GROUP} -b ../etc/internal_options.conf ${PREFIX}/etc/

    if [ ! -f ${PREFIX}/etc/local_internal_options.conf ]; then
        ${INSTALL} -m 0640 -o root -g ${OSSEC_GROUP} ../etc/local_internal_options.conf ${PREFIX}/etc/local_internal_options.conf
    fi

    if [ ! -f ${PREFIX}/etc/client.keys ]; then
        ${INSTALL} -m 0640 -o root -g ${OSSEC_GROUP} /dev/null ${PREFIX}/etc/client.keys
    fi

    if [ ! -f ${PREFIX}/etc/ossec.conf ]; then
        if [ -f  ../etc/ossec.mc ]; then
            ${INSTALL} -m 0640 -o root -g ${OSSEC_GROUP} ../etc/ossec.mc ${PREFIX}/etc/ossec.conf
        else
            ${INSTALL} -m 0640 -o root -g ${OSSEC_GROUP} ${OSSEC_CONF_SRC} ${PREFIX}/etc/ossec.conf
        fi
    fi

	${INSTALL} -d -m 0770 -o root -g ${OSSEC_GROUP} ${PREFIX}/etc/shared
	${INSTALL} -d -m 0750 -o root -g ${OSSEC_GROUP} ${PREFIX}/active-response
	${INSTALL} -d -m 0750 -o root -g ${OSSEC_GROUP} ${PREFIX}/active-response/bin
	${INSTALL} -d -m 0750 -o root -g ${OSSEC_GROUP} ${PREFIX}/agentless
	${INSTALL} -m 0750 -o root -g ${OSSEC_GROUP} agentlessd/scripts/* ${PREFIX}/agentless/

	${INSTALL} -d -m 0700 -o root -g ${OSSEC_GROUP} ${PREFIX}/.ssh

	${INSTALL} -m 0750 -o root -g ${OSSEC_GROUP} ../active-response/*.sh ${PREFIX}/active-response/bin/
	${INSTALL} -m 0750 -o root -g ${OSSEC_GROUP} ../active-response/firewalls/*.sh ${PREFIX}/active-response/bin/

	${INSTALL} -d -m 0750 -o root -g ${OSSEC_GROUP} ${PREFIX}/var
	${INSTALL} -d -m 0770 -o root -g ${OSSEC_GROUP} ${PREFIX}/var/run

    ${INSTALL} -d -m 0750 -o root -g ${OSSEC_GROUP} ${PREFIX}/backup

	./init/fw-check.sh execute
}

InstallLocal(){

    InstallCommon

    ${INSTALL} -d -m 0770 -o root -g ${OSSEC_GROUP} ${PREFIX}/etc/decoders
    ${INSTALL} -d -m 0770 -o root -g ${OSSEC_GROUP} ${PREFIX}/etc/rules
    ${INSTALL} -d -m 770 -o root -g ${OSSEC_GROUP} ${PREFIX}/var/db
    ${INSTALL} -d -m 770 -o root -g ${OSSEC_GROUP} ${PREFIX}/var/db/agents
    ${INSTALL} -d -m 0770 -o root -g ${OSSEC_GROUP} ${PREFIX}/var/upgrade
    ${INSTALL} -d -m 0750 -o ${OSSEC_USER} -g ${OSSEC_GROUP} ${PREFIX}/logs/archives
    ${INSTALL} -d -m 0750 -o ${OSSEC_USER} -g ${OSSEC_GROUP} ${PREFIX}/logs/alerts
    ${INSTALL} -d -m 0750 -o ${OSSEC_USER} -g ${OSSEC_GROUP} ${PREFIX}/logs/firewall
    ${INSTALL} -d -m 0770 -o root -g ${OSSEC_GROUP} ${PREFIX}/etc/rootcheck

    ${INSTALL} -m 0750 -o root -g 0 ossec-agentlessd ${PREFIX}/bin
    ${INSTALL} -m 0750 -o root -g 0 ossec-analysisd ${PREFIX}/bin
    ${INSTALL} -m 0750 -o root -g 0 ossec-monitord ${PREFIX}/bin
    ${INSTALL} -m 0750 -o root -g 0 ossec-reportd ${PREFIX}/bin
    ${INSTALL} -m 0750 -o root -g 0 ossec-maild ${PREFIX}/bin
    ${INSTALL} -m 0750 -o root -g 0 ossec-logtest ${PREFIX}/bin
    ${INSTALL} -m 0750 -o root -g 0 ossec-csyslogd ${PREFIX}/bin
    ${INSTALL} -m 0750 -o root -g 0 ossec-dbd ${PREFIX}/bin
    ${INSTALL} -m 0750 -o root -g 0 ossec-makelists ${PREFIX}/bin
    ${INSTALL} -m 0750 -o root -g 0 verify-agent-conf ${PREFIX}/bin/
    ${INSTALL} -m 0750 -o root -g 0 clear_stats ${PREFIX}/bin/
    ${INSTALL} -m 0750 -o root -g 0 list_agents ${PREFIX}/bin/
    ${INSTALL} -m 0750 -o root -g 0 ossec-regex ${PREFIX}/bin/
    ${INSTALL} -m 0750 -o root -g 0 syscheck_update ${PREFIX}/bin/
    ${INSTALL} -m 0750 -o root -g 0 agent_control ${PREFIX}/bin/
    ${INSTALL} -m 0750 -o root -g 0 syscheck_control ${PREFIX}/bin/
    ${INSTALL} -m 0750 -o root -g 0 rootcheck_control ${PREFIX}/bin/
    ${INSTALL} -m 0750 -o root -g 0 ossec-integratord ${PREFIX}/bin/
    ${INSTALL} -m 0750 -o root -g 0 -b update/ruleset/update_ruleset.py ${PREFIX}/bin/update_ruleset

    ${INSTALL} -d -m 0750 -o ${OSSEC_USER} -g ${OSSEC_GROUP} ${PREFIX}/stats
    ${INSTALL} -d -m 0750 -o root -g ${OSSEC_GROUP} ${PREFIX}/ruleset
    ${INSTALL} -d -m 0750 -o root -g ${OSSEC_GROUP} ${PREFIX}/ruleset/decoders
    ${INSTALL} -d -m 0750 -o root -g ${OSSEC_GROUP} ${PREFIX}/ruleset/rules

    ${INSTALL} -m 0640 -o root -g ${OSSEC_GROUP} -b update/ruleset/RULESET_VERSION ${PREFIX}/ruleset/VERSION
    ${INSTALL} -m 0640 -o root -g ${OSSEC_GROUP} -b ../etc/rules/*.xml ${PREFIX}/ruleset/rules
    ${INSTALL} -m 0640 -o root -g ${OSSEC_GROUP} -b ../etc/decoders/*.xml ${PREFIX}/ruleset/decoders
    ${INSTALL} -m 0660 -o root -g ${OSSEC_GROUP} rootcheck/db/*.txt ${PREFIX}/etc/rootcheck

    ${MAKEBIN} --quiet -C ../framework install PREFIX=${PREFIX}

    if [ ! -f ${PREFIX}/etc/decoders/local_decoder.xml ]; then
        ${INSTALL} -m 0640 -o root -g ${OSSEC_GROUP} -b ../etc/local_decoder.xml ${PREFIX}/etc/decoders/local_decoder.xml
    fi
    if [ ! -f ${PREFIX}/etc/rules/local_rules.xml ]; then
        ${INSTALL} -m 0640 -o root -g ${OSSEC_GROUP} -b ../etc/local_rules.xml ${PREFIX}/etc/rules/local_rules.xml
    fi
    if [ ! -f ${PREFIX}/etc/lists ]; then
        ${INSTALL} -d -m 0750 -o root -g ${OSSEC_GROUP} ${PREFIX}/etc/lists
    fi
    if [ ! -f ${PREFIX}/etc/lists/amazon ]; then
        ${INSTALL} -d -m 0750 -o root -g ${OSSEC_GROUP} ${PREFIX}/etc/lists/amazon
        ${INSTALL} -m 0640 -o root -g ${OSSEC_GROUP} -b ../etc/lists/amazon/* ${PREFIX}/etc/lists/amazon/
    fi
    if [ ! -f ${PREFIX}/etc/lists/audit-keys ]; then
        ${INSTALL} -m 0640 -o root -g ${OSSEC_GROUP} -b ../etc/lists/audit-keys ${PREFIX}/etc/lists/audit-keys
        ${INSTALL} -m 0640 -o root -g ${OSSEC_GROUP} -b ../etc/lists/audit-keys.cdb ${PREFIX}/etc/lists/audit-keys.cdb
    fi

    ${INSTALL} -d -m 0750 -o ${OSSEC_USER} -g ${OSSEC_GROUP} ${PREFIX}/queue/fts
    ${INSTALL} -d -m 0750 -o ${OSSEC_USER} -g ${OSSEC_GROUP} ${PREFIX}/queue/syscollector
    ${INSTALL} -d -m 0750 -o ${OSSEC_USER} -g ${OSSEC_GROUP} ${PREFIX}/queue/syscollector/ports
    ${INSTALL} -d -m 0750 -o ${OSSEC_USER} -g ${OSSEC_GROUP} ${PREFIX}/queue/syscollector/programs
    ${INSTALL} -d -m 0750 -o ${OSSEC_USER} -g ${OSSEC_GROUP} ${PREFIX}/queue/syscollector/hardware
    ${INSTALL} -d -m 0750 -o ${OSSEC_USER} -g ${OSSEC_GROUP} ${PREFIX}/queue/syscollector/os
    ${INSTALL} -d -m 0750 -o ${OSSEC_USER} -g ${OSSEC_GROUP} ${PREFIX}/queue/syscollector/network
    ${INSTALL} -d -m 0750 -o ${OSSEC_USER} -g ${OSSEC_GROUP} ${PREFIX}/queue/syscollector/processes
    ${INSTALL} -d -m 0750 -o ${OSSEC_USER} -g ${OSSEC_GROUP} ${PREFIX}/queue/rootcheck
    ${INSTALL} -d -m 0770 -o ${OSSEC_USER_REM} -g ${OSSEC_GROUP} ${PREFIX}/queue/agent-info
    ${INSTALL} -d -m 0750 -o ${OSSEC_USER} -g ${OSSEC_GROUP} ${PREFIX}/queue/agentless

    ${INSTALL} -d -m 0750 -o root -g ${OSSEC_GROUP} ${PREFIX}/integrations
    ${INSTALL} -m 750 -o root -g ${OSSEC_GROUP} ../integrations/* ${PREFIX}/integrations
    touch ${PREFIX}/logs/integrations.log
    chmod 640 ${PREFIX}/logs/integrations.log
    chown ${OSSEC_USER_MAIL}:${OSSEC_GROUP} ${PREFIX}/logs/integrations.log
}

TransferShared() {
    rm -f ${PREFIX}/etc/shared/merged.mg
    find ${PREFIX}/etc/shared -maxdepth 1 -type f -not -name ar.conf -exec cp -pf {} ${PREFIX}/backup/shared \;
    find ${PREFIX}/etc/shared -maxdepth 1 -type f -not -name ar.conf -exec mv -f {} ${PREFIX}/etc/shared/default \;
}

InstallServer(){

    InstallLocal

    ${INSTALL} -m 0660 -o ${OSSEC_USER} -g ${OSSEC_GROUP} /dev/null ${PREFIX}/logs/cluster.log
    ${INSTALL} -d -m 0770 -o root -g ${OSSEC_GROUP} ${PREFIX}/etc/shared/default
    ${INSTALL} -d -m 0750 -o root -g ${OSSEC_GROUP} ${PREFIX}/backup/shared

    TransferShared

    ${INSTALL} -m 0750 -o root -g 0 ossec-remoted ${PREFIX}/bin
    ${INSTALL} -m 0750 -o root -g 0 ossec-authd ${PREFIX}/bin

    ${INSTALL} -d -m 0770 -o ${OSSEC_USER_REM} -g ${OSSEC_GROUP} ${PREFIX}/queue/rids
    ${INSTALL} -d -m 0770 -o root -g ${OSSEC_GROUP} ${PREFIX}/queue/agent-groups

    if [ ! -f ${PREFIX}/queue/agents-timestamp ]; then
        ${INSTALL} -m 0600 -o root -g ${OSSEC_GROUP} /dev/null ${PREFIX}/queue/agents-timestamp
    fi

    ${INSTALL} -d -m 0750 -o ${OSSEC_USER} -g ${OSSEC_GROUP} ${PREFIX}/backup/agents
    ${INSTALL} -d -m 0750 -o ${OSSEC_USER} -g ${OSSEC_GROUP} ${PREFIX}/backup/groups

    ${INSTALL} -m 0660 -o root -g ${OSSEC_GROUP} rootcheck/db/*.txt ${PREFIX}/etc/shared/default

    if [ ! -f ${PREFIX}/etc/shared/default/agent.conf ]; then
        ${INSTALL} -m 0660 -o root -g ${OSSEC_GROUP} ../etc/agent.conf ${PREFIX}/etc/shared/default
    fi

    GenerateAuthCert
}

InstallAgent(){

    InstallCommon

    ${INSTALL} -m 0750 -o root -g 0 ossec-agentd ${PREFIX}/bin
    ${INSTALL} -m 0750 -o root -g 0 agent-auth ${PREFIX}/bin

    ${INSTALL} -d -m 0750 -o ${OSSEC_USER} -g ${OSSEC_GROUP} ${PREFIX}/queue/rids
    ${INSTALL} -d -m 0770 -o root -g ${OSSEC_GROUP} ${PREFIX}/var/incoming
    ${INSTALL} -d -m 0770 -o root -g ${OSSEC_GROUP} ${PREFIX}/var/upgrade
    ${INSTALL} -m 0660 -o root -g ${OSSEC_GROUP} rootcheck/db/*.txt ${PREFIX}/etc/shared/
    ${INSTALL} -m 0640 -o root -g ${OSSEC_GROUP} ../etc/wpk_root.pem ${PREFIX}/etc/

}

InstallWazuh(){
    if [ "X$INSTYPE" = "Xagent" ]; then
        InstallAgent
    elif [ "X$INSTYPE" = "Xserver" ]; then
        InstallServer
    elif [ "X$INSTYPE" = "Xlocal" ]; then
        InstallLocal
    fi
}<|MERGE_RESOLUTION|>--- conflicted
+++ resolved
@@ -290,15 +290,12 @@
     # OpenSCAP
     WriteOpenSCAP "agent"
 
-<<<<<<< HEAD
-    # Syscollector
-
+    # Syscollector configuration
     cat ${SYSCOLLECTOR_TEMPLATE} >> $NEWCONFIG
-=======
+    echo "" >> $NEWCONFIG
 
     # CIS-CAT configuration
     cat ${CISCAT_TEMPLATE} >> $NEWCONFIG
->>>>>>> b15ad010
     echo "" >> $NEWCONFIG
 
     # Syscheck
@@ -395,14 +392,12 @@
     # Write OpenSCAP
     WriteOpenSCAP "manager"
 
-<<<<<<< HEAD
     # Syscollector
-
     cat ${SYSCOLLECTOR_TEMPLATE} >> $NEWCONFIG
-=======
+    echo "" >> $NEWCONFIG
+
     # CIS-CAT configuration
     cat ${CISCAT_TEMPLATE} >> $NEWCONFIG
->>>>>>> b15ad010
     echo "" >> $NEWCONFIG
 
     # Write syscheck
